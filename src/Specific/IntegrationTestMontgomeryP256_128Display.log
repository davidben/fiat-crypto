--- conflicted
+++ resolved
@@ -32,17 +32,9 @@
  uint8_t x89 = x88 + x64;
  uint128_t x91, uint8_t x92 = subborrow_u128(0x0, x84, 0xffffffffffffffffffffffffL);
  uint128_t x94, uint8_t x95 = subborrow_u128(x92, x87, 0xffffffff000000010000000000000000L);
-<<<<<<< HEAD
  uint128_t _, uint8_t x98 = subborrow_u128(x95, x89, 0x0);
- uint128_t x99 = x98 == 0 ? x94 : x87;
- uint128_t x100 = x98 == 0 ? x91 : x84;
+ uint128_t x99 = cmovznz(x98, x94, x87);
+ uint128_t x100 = cmovznz(x98, x91, x84);
  return (x99, x100))
-=======
- ℤ x96 = Op (Syntax.Opp (Syntax.TWord 3) Syntax.TZ) (Return x95);
- uint128_t _, ℤ x99 = addcarryx_u128ℤ(0x0, x96, x89);
- uint128_t x100 = cmovznz(x99, x94, x87);
- uint128_t x101 = cmovznz(x99, x91, x84);
- return (x100, x101))
->>>>>>> f14251aa
 (x, x0)%core
      : word128 * word128 → word128 * word128 → ReturnType (uint128_t * uint128_t)