--- conflicted
+++ resolved
@@ -1,7 +1,5 @@
 (** * Interpretation of PHOAS syntax for expression trees on ℤ *)
-Require Import Bedrock.Nomega.
 Require Import Coq.ZArith.ZArith.
-Require Import Coq.NArith.NArith.
 Require Import Crypto.Reflection.Z.Syntax.
 Require Import Crypto.Reflection.Syntax.
 Require Import Crypto.Reflection.Application.
@@ -16,9 +14,6 @@
 Require Import Crypto.Util.Tactics.
 Require Import Crypto.Util.WordUtil.
 Require Import Bedrock.Word.
-Require Import Crypto.Assembly.WordizeUtil.
-Require Import Crypto.Assembly.Evaluables.
-Require Import Crypto.Assembly.QhasmUtil.
 Export Reflection.Syntax.Notations.
 
 Local Notation eta x := (fst x, snd x).
@@ -215,16 +210,13 @@
     := (forall x y z w,
            bounds_statement (wop x y z w) (Zop (word64ToZ x) (word64ToZ y) (word64ToZ z) (word64ToZ w))).
 
-  Require Import Crypto.Assembly.WordizeUtil.
-
   Lemma word64ToZ_add : bounds_2statement add Z.add. Proof. w64ToZ_t. Qed.
   Lemma word64ToZ_sub : bounds_2statement sub Z.sub. Proof. w64ToZ_t. Qed.
   Lemma word64ToZ_mul : bounds_2statement mul Z.mul. Proof. w64ToZ_t. Qed.
-
   Lemma word64ToZ_shl : bounds_2statement shl Z.shiftl.
   Proof.
     w64ToZ_t; w64ToZ_extra_t; unfold word64ToZ, wordBin.
-    rewrite wordToN_NToWord; [rewrite <- Z_inj_shiftl; reflexivity|].
+    rewrite wordToN_NToWord_idempotent; [rewrite <- Z_inj_shiftl; reflexivity|].
     apply N2Z.inj_lt.
     rewrite Z_inj_shiftl. 
     destruct (Z.lt_ge_cases 0 ((word64ToZ x) << (word64ToZ y)))%Z;
@@ -236,7 +228,7 @@
   Lemma word64ToZ_shr : bounds_2statement shr Z.shiftr.
   Proof.
     w64ToZ_t; w64ToZ_extra_t; unfold word64ToZ, wordBin.
-    rewrite wordToN_NToWord; [rewrite <- Z_inj_shiftr; reflexivity|].
+    rewrite wordToN_NToWord_idempotent; [rewrite <- Z_inj_shiftr; reflexivity|].
     apply N2Z.inj_lt.
     rewrite Z_inj_shiftr.
     destruct (Z.lt_ge_cases 0 ((word64ToZ x) >> (word64ToZ y)))%Z;
@@ -684,6 +676,10 @@
   Ltac ktrans k := do k (etransitivity; [|eassumption]); assumption.
   Ltac trans' := first [ assumption | ktrans ltac:1 | ktrans ltac:2 ].
 
+  Local Hint Resolve Word64.bit_width_pos : zarith.
+  Local Hint Extern 1 (Z.log2 _ < _)%Z => eapply Z.le_lt_trans; [ eapply Z.log2_le_mono; eassumption | eassumption ] : zarith.
+  (* Local *) Hint Resolve <- Z.log2_lt_pow2_alt : zarith.
+
 
   (** TODO(jadep): Use the bounds lemma here to prove that if each
       component of [ret_val] is [Some (l, v, u)], then we can fill in
@@ -711,9 +707,6 @@
                        (Tuple.map BoundedWordToBounds y) (Tuple.map BoundedWordToBounds z))).
   Proof. Admitted.
 
-  Local Hint Resolve Word64.bit_width_pos : zarith.
-  Local Hint Extern 1 (Z.log2 _ < _)%Z => eapply Z.le_lt_trans; [ eapply Z.log2_le_mono; eassumption | eassumption ] : zarith.
-  (* Local *) Hint Resolve <- Z.log2_lt_pow2_alt : zarith.
   Lemma conditional_subtract_bounded_word
         (pred_n : nat) (x : BoundedWord)
         (y z : Tuple.tuple BoundedWord (S pred_n))
@@ -771,15 +764,6 @@
     eapply Z.le_lt_trans; [ eapply Z.log2_le_mono | eassumption ]; omega.
   Qed.
 
-<<<<<<< HEAD
-  Local Ltac kill_assumptions :=
-    repeat split; abstract (cbn; assumption).
-
-  (* TODO (rsloan): not entirely sure what's the best way to match on these... *)
-  Local Ltac apply_update lem lower0 value0 upper0 lower1 value1 upper1 := first
-    [ apply (lem 64 lower1 value1 upper1 lower0 value0 upper0); kill_assumptions
-    | apply (lem 64 lower0 value0 upper0 lower1 value1 upper1); kill_assumptions].
-=======
   Lemma conditional_subtract_bounded_lite
         (pred_n : nat)
         (xbw : BoundedWord) (ybw zbw : Tuple.tuple BoundedWord (S pred_n))
@@ -802,7 +786,14 @@
     rewrite Tuple.map2_fst, Tuple.map_id.
     trivial.
   Qed.
->>>>>>> 363af9e1
+
+  (* TODO (rsloan): not entirely sure what's the best way to match on these... *)
+  Local Ltac kill_assumptions :=
+    repeat split; abstract (cbn; assumption).
+
+  Local Ltac apply_update lem lower0 value0 upper0 lower1 value1 upper1 := first
+    [ apply (lem 64 lower1 value1 upper1 lower0 value0 upper0); kill_assumptions
+    | apply (lem 64 lower0 value0 upper0 lower1 value1 upper1); kill_assumptions].
 
   Definition add : t -> t -> t.
   Proof.
