Require Import Coq.ZArith.Zpower Coq.ZArith.ZArith Coq.micromega.Psatz.
Require Import Coq.Numbers.Natural.Peano.NPeano.
Require Import Coq.Lists.List.
Require Import Crypto.Util.ListUtil Crypto.Util.ZUtil Crypto.Util.NatUtil.
Require Import Crypto.Util.Tactics.
Require Import Crypto.ModularArithmetic.Pow2Base Crypto.BaseSystemProofs.
Require Crypto.BaseSystem.
Local Open Scope Z_scope.

Create HintDb simpl_add_to_nth discriminated.

Section Pow2BaseProofs.
  Context {limb_widths} (limb_widths_nonneg : forall w, In w limb_widths -> 0 <= w).
  Local Notation base := (base_from_limb_widths limb_widths).

  Lemma base_from_limb_widths_length : length base = length limb_widths.
  Proof.
    induction limb_widths; try reflexivity.
    simpl; rewrite map_length.
    simpl in limb_widths_nonneg.
    rewrite IHl; auto.
  Qed.

  Lemma sum_firstn_limb_widths_nonneg : forall n, 0 <= sum_firstn limb_widths n.
  Proof.
    unfold sum_firstn; intros.
    apply fold_right_invariant; try omega.
    intros y In_y_lw ? ?.
    apply Z.add_nonneg_nonneg; try assumption.
    apply limb_widths_nonneg.
    eapply In_firstn; eauto.
  Qed. Hint Resolve sum_firstn_limb_widths_nonneg.

  Lemma base_from_limb_widths_step : forall i b w, (S i < length base)%nat ->
    nth_error base i = Some b ->
    nth_error limb_widths i = Some w ->
    nth_error base (S i) = Some (two_p w * b).
  Proof.
    induction limb_widths; intros ? ? ? ? nth_err_w nth_err_b;
      unfold base_from_limb_widths in *; fold base_from_limb_widths in *;
      [rewrite (@nil_length0 Z) in *; omega | ].
    simpl in *; rewrite map_length in *.
    case_eq i; intros; subst.
    + subst; apply nth_error_first in nth_err_w.
      apply nth_error_first in nth_err_b; subst.
      apply map_nth_error.
      case_eq l; intros; subst; [simpl in *; omega | ].
      unfold base_from_limb_widths; fold base_from_limb_widths.
      reflexivity.
    + simpl in nth_err_w.
      apply nth_error_map in nth_err_w.
      destruct nth_err_w as [x [A B]].
      subst.
      replace (two_p w * (two_p a * x)) with (two_p a * (two_p w * x)) by ring.
      apply map_nth_error.
      apply IHl; auto. omega.
  Qed.


  Lemma nth_error_base : forall i, (i < length base)%nat ->
    nth_error base i = Some (two_p (sum_firstn limb_widths i)).
  Proof.
    induction i; intros.
    + unfold sum_firstn, base_from_limb_widths in *; case_eq limb_widths; try reflexivity.
      intro lw_nil; rewrite lw_nil, (@nil_length0 Z) in *; omega.
    + assert (i < length base)%nat as lt_i_length by omega.
      specialize (IHi lt_i_length).
      rewrite base_from_limb_widths_length in lt_i_length.
      destruct (nth_error_length_exists_value _ _ lt_i_length) as [w nth_err_w].
      erewrite base_from_limb_widths_step; eauto.
      f_equal.
      simpl.
      destruct (NPeano.Nat.eq_dec i 0).
      - subst; unfold sum_firstn; simpl.
        apply nth_error_exists_first in nth_err_w.
        destruct nth_err_w as [l' lw_destruct]; subst.
        simpl; ring_simplify.
        f_equal; ring.
      - erewrite sum_firstn_succ; eauto.
        symmetry.
        apply two_p_is_exp; auto using sum_firstn_limb_widths_nonneg.
        apply limb_widths_nonneg.
        eapply nth_error_value_In; eauto.
  Qed.

  Lemma nth_default_base : forall d i, (i < length base)%nat ->
    nth_default d base i = 2 ^ (sum_firstn limb_widths i).
  Proof.
    intros ? ? i_lt_length.
    destruct (nth_error_length_exists_value _ _ i_lt_length) as [x nth_err_x].
    unfold nth_default.
    rewrite nth_err_x.
    rewrite nth_error_base in nth_err_x by assumption.
    rewrite two_p_correct in nth_err_x.
    congruence.
  Qed.

  Lemma base_succ : forall i, ((S i) < length base)%nat ->
    nth_default 0 base (S i) mod nth_default 0 base i = 0.
  Proof.
    intros.
    repeat rewrite nth_default_base by omega.
    apply Z.mod_same_pow.
    split; [apply sum_firstn_limb_widths_nonneg | ].
    destruct (NPeano.Nat.eq_dec i 0); subst.
      + case_eq limb_widths; intro; unfold sum_firstn; simpl; try omega; intros l' lw_eq.
        apply Z.add_nonneg_nonneg; try omega.
        apply limb_widths_nonneg.
        rewrite lw_eq.
        apply in_eq.
      + assert (i < length base)%nat as i_lt_length by omega.
        rewrite base_from_limb_widths_length in *.
        apply nth_error_length_exists_value in i_lt_length.
        destruct i_lt_length as [x nth_err_x].
        erewrite sum_firstn_succ; eauto.
        apply nth_error_value_In in nth_err_x.
        apply limb_widths_nonneg in nth_err_x.
        omega.
   Qed.

   Lemma nth_error_subst : forall i b, nth_error base i = Some b ->
     b = 2 ^ (sum_firstn limb_widths i).
   Proof.
     intros i b nth_err_b.
     pose proof (nth_error_value_length _ _ _ _ nth_err_b).
     rewrite nth_error_base in nth_err_b by assumption.
     rewrite two_p_correct in nth_err_b.
     congruence.
   Qed.

   Lemma base_positive : forall b : Z, In b base -> b > 0.
   Proof.
     intros b In_b_base.
     apply In_nth_error_value in In_b_base.
     destruct In_b_base as [i nth_err_b].
     apply nth_error_subst in nth_err_b.
     rewrite nth_err_b.
     apply Z.gt_lt_iff.
     apply Z.pow_pos_nonneg; omega || auto using sum_firstn_limb_widths_nonneg.
   Qed.

   Lemma b0_1 : forall x : Z, limb_widths <> nil -> nth_default x base 0 = 1.
   Proof.
     case_eq limb_widths; intros; [congruence | reflexivity].
   Qed.

  Lemma base_from_limb_widths_cons : forall l0 l,
    base_from_limb_widths (l0 :: l) = 1 :: map (Z.mul (two_p l0)) (base_from_limb_widths l).
  Proof.
    reflexivity.
  Qed.

End Pow2BaseProofs.

Section BitwiseDecodeEncode.
  Context {limb_widths} (bv : BaseSystem.BaseVector (base_from_limb_widths limb_widths))
          (limb_widths_nonneg : forall w, In w limb_widths -> 0 <= w).
  Local Hint Resolve limb_widths_nonneg.
  Local Notation "w[ i ]" := (nth_default 0 limb_widths i).
  Local Notation base := (base_from_limb_widths limb_widths).
<<<<<<< HEAD
  Local Notation upper_bound := (upper_bound limb_widths).

  Lemma encode'_spec : forall x i, (i <= length base)%nat ->
    encode' limb_widths x i = BaseSystem.encode' base x upper_bound i.
=======
  Local Notation max := (upper_bound limb_widths).

  Lemma encode'_spec : forall x i, (i <= length base)%nat ->
    encode' limb_widths x i = BaseSystem.encode' base x max i.
>>>>>>> 07ca6615
  Proof.
    induction i; intros.
    + rewrite encode'_zero. reflexivity.
    + rewrite encode'_succ, <-IHi by omega.
      simpl; do 2 f_equal.
      rewrite Z.land_ones, Z.shiftr_div_pow2 by auto using sum_firstn_limb_widths_nonneg.
      match goal with H : (S _ <= length base)%nat |- _ =>
        apply le_lt_or_eq in H; destruct H end.
      - repeat f_equal; rewrite nth_default_base by (omega || auto); reflexivity.
      - repeat f_equal; try solve [rewrite nth_default_base by (omega || auto); reflexivity].
        rewrite nth_default_out_of_bounds by omega.
        unfold Pow2Base.upper_bound.
        rewrite <-base_from_limb_widths_length by auto.
        congruence.
  Qed.

  Lemma nth_default_limb_widths_nonneg : forall i, 0 <= w[i].
  Proof.
    intros; apply nth_default_preserves_properties; auto; omega.
  Qed. Hint Resolve nth_default_limb_widths_nonneg.

<<<<<<< HEAD
  Lemma base_upper_bound_compatible : @base_max_succ_divide base upper_bound.
=======
  Lemma base_upper_bound_compatible : @base_max_succ_divide base max.
>>>>>>> 07ca6615
  Proof.
    unfold base_max_succ_divide; intros i lt_Si_length.
    rewrite Nat.lt_eq_cases in lt_Si_length; destruct lt_Si_length;
      rewrite !nth_default_base by (omega || auto).
    + erewrite sum_firstn_succ by (eapply nth_error_Some_nth_default with (x := 0);
         rewrite <-base_from_limb_widths_length by auto; omega).
      rewrite Z.pow_add_r; auto using sum_firstn_limb_widths_nonneg.
      apply Z.divide_factor_r.
    + rewrite nth_default_out_of_bounds by omega.
      unfold Pow2Base.upper_bound.
      replace (length limb_widths) with (S (pred (length limb_widths))) by
        (rewrite base_from_limb_widths_length in H by auto; omega).
      replace i with (pred (length limb_widths)) by
        (rewrite base_from_limb_widths_length in H by auto; omega).
      erewrite sum_firstn_succ by (eapply nth_error_Some_nth_default with (x := 0);
         rewrite <-base_from_limb_widths_length by auto; omega).
      rewrite Z.pow_add_r; auto using sum_firstn_limb_widths_nonneg.
      apply Z.divide_factor_r.
  Qed.
  Hint Resolve base_upper_bound_compatible.

  Lemma encodeZ_spec : forall x,
<<<<<<< HEAD
    BaseSystem.decode base (encodeZ limb_widths x) = x mod upper_bound.
=======
    BaseSystem.decode base (encodeZ limb_widths x) = x mod max.
>>>>>>> 07ca6615
  Proof.
    intros.
    assert (length base = length limb_widths) by auto using base_from_limb_widths_length.
    unfold encodeZ; rewrite encode'_spec by omega.
    rewrite BaseSystemProofs.encode'_spec; unfold Pow2Base.upper_bound; try zero_bounds;
      auto using sum_firstn_limb_widths_nonneg.
    rewrite nth_default_out_of_bounds by omega.
    reflexivity.
  Qed.

  Lemma decode_bitwise'_nil : forall i,
    decode_bitwise' limb_widths nil i 0 = 0.
  Proof.
    induction i; intros.
    + reflexivity.
    + cbv [decode_bitwise'].
      rewrite nth_default_nil, Z.shiftl_0_l.
      apply IHi.
  Qed.

  Lemma decode_bitwise_nil : decode_bitwise limb_widths nil = 0.
  Proof.
    cbv [decode_bitwise].
    apply decode_bitwise'_nil.
  Qed.

  Lemma decode_bitwise'_succ : forall us i acc, bounded limb_widths us ->
    decode_bitwise' limb_widths us (S i) acc =
    decode_bitwise' limb_widths us i (acc * (2 ^ w[i]) + nth_default 0 us i).
  Proof.
    intros.
    simpl; f_equal.
    match goal with H : bounded _ _ |- _ =>
      rewrite Z.lor_shiftl by (auto; unfold bounded in H; specialize (H i); assumption) end.
    rewrite Z.shiftl_mul_pow2 by auto.
    ring.
  Qed.

  (* c is a counter, allows i to count up rather than down *)
  Fixpoint partial_decode us i c :=
    match c with
    | O => 0
    | S c' => (partial_decode us (S i) c' *  2 ^ w[i]) + nth_default 0 us i
    end.

  Lemma partial_decode_counter_over : forall c us i, (c >= length us - i)%nat ->
    partial_decode us i c = partial_decode us i (length us - i).
  Proof.
    induction c; intros.
    + f_equal. omega.
    + simpl. rewrite IHc by omega.
      case_eq (length us - i)%nat; intros.
      - rewrite nth_default_out_of_bounds with (us0 := us) by omega.
        replace (length us - S i)%nat with 0%nat by omega.
        reflexivity.
      - simpl. repeat f_equal. omega.
  Qed.

  Lemma partial_decode_counter_subst : forall c c' us i,
    (c >= length us - i)%nat -> (c' >= length us - i)%nat ->
    partial_decode us i c = partial_decode us i c'.
  Proof.
    intros.
    rewrite partial_decode_counter_over by assumption.
    symmetry.
    auto using partial_decode_counter_over.
  Qed.

  Lemma partial_decode_succ : forall c us i, (c >= length us - i)%nat ->
    partial_decode us (S i) c * 2 ^ w[i] + nth_default 0 us i =
    partial_decode us i c.
  Proof.
    intros.
    rewrite partial_decode_counter_subst with (i := i) (c' := S c) by omega.
    reflexivity.
  Qed.

  Lemma partial_decode_intermediate : forall c us i, length us = length limb_widths ->
    (c >= length us - i)%nat ->
    partial_decode us i c = BaseSystem.decode' (base_from_limb_widths (skipn i limb_widths)) (skipn i us).
  Proof.
    induction c; intros.
    + simpl. rewrite skipn_all by omega.
      symmetry; apply decode_base_nil.
    + simpl.
      destruct (lt_dec i (length limb_widths)).
      - rewrite IHc by omega.
        do 2 (rewrite skipn_nth_default with (n := i) (d := 0) by omega).
        unfold base_from_limb_widths; fold base_from_limb_widths.
        rewrite peel_decode.
        fold (BaseSystem.mul_each (two_p w[i])).
        rewrite <-mul_each_base, mul_each_rep, two_p_correct.
        ring_simplify.
        f_equal; ring.
     - rewrite <- IHc by omega.
       apply partial_decode_succ; omega.
  Qed.


  Lemma decode_bitwise'_succ_partial_decode : forall us i c,
    bounded limb_widths us -> length us = length limb_widths ->
    decode_bitwise' limb_widths us (S i) (partial_decode us (S i) c) =
    decode_bitwise' limb_widths us i (partial_decode us i (S c)).
  Proof.
    intros.
    rewrite decode_bitwise'_succ by auto.
    f_equal.
  Qed.

  Lemma decode_bitwise'_spec : forall us i, (i <= length limb_widths)%nat ->
    bounded limb_widths us -> length us = length limb_widths ->
    decode_bitwise' limb_widths us i (partial_decode us i (length us - i)) =
    BaseSystem.decode base us.
  Proof.
    induction i; intros.
    + rewrite partial_decode_intermediate by auto.
      reflexivity.
    + rewrite decode_bitwise'_succ_partial_decode by auto.
      replace (S (length us - S i)) with (length us - i)%nat by omega.
      apply IHi; auto; omega.
  Qed.

  Lemma decode_bitwise_spec : forall us, bounded limb_widths us ->
    length us = length limb_widths ->
    decode_bitwise limb_widths us = BaseSystem.decode base us.
  Proof.
    unfold decode_bitwise; intros.
    replace 0 with (partial_decode us (length us) (length us - length us)) by
      (rewrite Nat.sub_diag; reflexivity).
    apply decode_bitwise'_spec; auto; omega.
  Qed.

End BitwiseDecodeEncode.

Section Conversion.
  Context {limb_widthsA} (limb_widthsA_nonneg : forall w, In w limb_widthsA -> 0 <= w)
          {limb_widthsB} (limb_widthsB_nonneg : forall w, In w limb_widthsB -> 0 <= w).
  Local Notation baseA := (base_from_limb_widths limb_widthsA).
  Local Notation baseB := (base_from_limb_widths limb_widthsB).
  Context (bvB : BaseSystem.BaseVector baseB).

  Definition convert xs := @encodeZ limb_widthsB (@decode_bitwise limb_widthsA xs).

  Lemma convert_spec : forall xs, @bounded limb_widthsA xs -> length xs = length limb_widthsA ->
    BaseSystem.decode baseA xs mod (@upper_bound limb_widthsB) = BaseSystem.decode baseB (convert xs).
  Proof.
    unfold convert; intros.
    rewrite encodeZ_spec, decode_bitwise_spec by auto.
    reflexivity.
  Qed.

End Conversion.

Section UniformBase.
  Context {width : Z} (limb_width_pos : 0 < width).
  Context (limb_widths : list Z) (limb_widths_nonnil : limb_widths <> nil)
    (limb_widths_uniform : forall w, In w limb_widths -> w = width).
  Local Notation base := (base_from_limb_widths limb_widths).

   Lemma bounded_uniform : forall us, (length us <= length limb_widths)%nat ->
     (bounded limb_widths us <-> (forall u, In u us -> 0 <= u < 2 ^ width)).
   Proof.
     cbv [bounded]; split; intro A; intros.
     + let G := fresh "G" in
       match goal with H : In _ us |- _ =>
         eapply In_nth in H; destruct H as [? G]; destruct G as [? G];
         rewrite <-nth_default_eq in G; rewrite <-G end.
       specialize (A x).
       split; try eapply A.
       eapply Z.lt_le_trans; try apply A.
       apply nth_default_preserves_properties; [ | apply Z.pow_le_mono_r; omega ] .
       intros; apply Z.eq_le_incl.
       f_equal; auto.
     + apply nth_default_preserves_properties_length_dep;
         try solve [apply nth_default_preserves_properties; split; zero_bounds; rewrite limb_widths_uniform; auto || omega].
      intros; apply nth_default_preserves_properties_length_dep; try solve [intros; omega].
       let x := fresh "x" in intro x; intros;
         replace x with width; try symmetry; auto.
   Qed.

  Lemma decode'_tl_base_shift' : forall us lw,
    (forall w, In w lw -> w = width) ->
    (length us <= length lw)%nat ->
    BaseSystem.decode' (map (Z.mul (2 ^ width)) (base_from_limb_widths lw)) us =
    (BaseSystem.decode' (1 :: map (Z.mul (2 ^ width)) (base_from_limb_widths lw)) us) << width.
  Proof.
    induction us; intros ? Hin Hlength.
    + rewrite !decode_nil, Z.shiftl_0_l; reflexivity.
    + edestruct (destruct_repeat lw) as [? | [tl_lw [Heq_lw tl_lw_uniform]]]; eauto.
      - subst lw; rewrite !length_cons, nil_length0 in Hlength; omega.
      - rewrite Heq_lw in Hlength |- *.
        rewrite base_from_limb_widths_cons, decode'_cons, two_p_correct.
        cbv [tl].
        fold (BaseSystem.mul_each (2 ^ width)).
        rewrite <-!mul_each_base, !mul_each_rep.
        rewrite decode'_cons, Z.mul_add_distr_l.
        rewrite Z.shiftl_mul_pow2 by omega. rewrite Z.mul_add_distr_r.
        f_equal; try ring.
        rewrite <-Z.mul_assoc. f_equal; try ring.
        rewrite IHus by (simpl in Hlength; auto || omega).
        rewrite Z.shiftl_mul_pow2 by omega.
        reflexivity.
  Qed.

  Lemma decode_tl_base_shift : forall us, (length us < length limb_widths)%nat ->
    BaseSystem.decode (tl base) us = BaseSystem.decode base us << width.
  Proof.
    intros ? Hlength.
    edestruct (destruct_repeat limb_widths) as [? | [tl_lw [Heq_lw tl_lw_uniform]]];
        eauto; try congruence.
    rewrite Heq_lw in Hlength |- *.
    rewrite base_from_limb_widths_cons, two_p_correct.
    cbv [tl].
    apply decode'_tl_base_shift';
      auto; simpl in *; omega.
  Qed.

  Lemma decode_shift : forall us u0, (length (u0 :: us) <= length limb_widths)%nat ->
    BaseSystem.decode base (u0 :: us) = u0 + ((BaseSystem.decode base us) << width).
  Proof.
    intros.
    rewrite <-decode_tl_base_shift by (simpl in *; omega).
    case_eq limb_widths; try congruence; intros.
    rewrite base_from_limb_widths_cons, decode'_cons.
    cbv [tl].
    f_equal; ring.
  Qed.

  Lemma uniform_limb_widths_nonneg : forall w, In w limb_widths -> 0 <= w.
  Proof.
    intros.
    apply Z.lt_le_incl.
    replace w with width by (symmetry; auto).
    assumption.
  Qed.
End UniformBase.

Section carrying_helper.
  Context {limb_widths} (limb_widths_nonneg : forall w, In w limb_widths -> 0 <= w).
  Local Notation base := (base_from_limb_widths limb_widths).
  Local Notation log_cap i := (nth_default 0 limb_widths i).

  Lemma update_nth_sum : forall n f us, (n < length us \/ n >= length base)%nat ->
    BaseSystem.decode base (update_nth n f us) =
    (let v := nth_default 0 us n in f v - v) * nth_default 0 base n + BaseSystem.decode base us.
  Proof.
    intros.
    unfold BaseSystem.decode.
    destruct H as [H|H].
    { nth_inbounds; auto. (* TODO(andreser): nth_inbounds should do this auto*)
      erewrite nth_error_value_eq_nth_default by eassumption.
      unfold splice_nth.
      rewrite <- (firstn_skipn n us) at 3.
      do 2 rewrite decode'_splice.
      remember (length (firstn n us)) as n0.
      ring_simplify.
      remember (BaseSystem.decode' (firstn n0 base) (firstn n us)).
      rewrite (skipn_nth_default n us 0) by omega.
      erewrite (nth_error_value_eq_nth_default _ _ us) by eassumption.
      rewrite firstn_length in Heqn0.
      rewrite Min.min_l in Heqn0 by omega; subst n0.
      destruct (le_lt_dec (length base) n). {
        rewrite (@nth_default_out_of_bounds _ _ base) by auto.
        rewrite skipn_all by omega.
        do 2 rewrite decode_base_nil.
        ring_simplify; auto.
      } {
        rewrite (skipn_nth_default n base 0) by omega.
        do 2 rewrite decode'_cons.
        ring_simplify; ring.
      } }
    { rewrite (nth_default_out_of_bounds _ base) by omega; ring_simplify.
      etransitivity; rewrite BaseSystem.decode'_truncate; [ reflexivity | ].
      apply f_equal.
      autorewrite with push_firstn simpl_update_nth.
      rewrite update_nth_out_of_bounds by (distr_length; omega * ).
      reflexivity. }
  Qed.

  Lemma unfold_add_to_nth n x
    : forall xs,
      add_to_nth n x xs
      = match n with
        | O => match xs with
	       | nil => nil
	       | x'::xs' => x + x'::xs'
	       end
        | S n' =>  match xs with
		   | nil => nil
		   | x'::xs' => x'::add_to_nth n' x xs'
		   end
        end.
  Proof.
    induction n; destruct xs; reflexivity.
  Qed.

  Lemma simpl_add_to_nth_0 x
    : forall xs,
      add_to_nth 0 x xs
      = match xs with
        | nil => nil
        | x'::xs' => x + x'::xs'
        end.
  Proof. intro; rewrite unfold_add_to_nth; reflexivity. Qed.

  Lemma simpl_add_to_nth_S x n
    : forall xs,
      add_to_nth (S n) x xs
      = match xs with
        | nil => nil
        | x'::xs' => x'::add_to_nth n x xs'
        end.
  Proof. intro; rewrite unfold_add_to_nth; reflexivity. Qed.

  Hint Rewrite @simpl_set_nth_S @simpl_set_nth_0 : simpl_add_to_nth.

  Lemma add_to_nth_cons : forall x u0 us, add_to_nth 0 x (u0 :: us) = x + u0 :: us.
  Proof. reflexivity. Qed.

  Hint Rewrite @add_to_nth_cons : simpl_add_to_nth.

  Lemma cons_add_to_nth : forall n f y us,
      y :: add_to_nth n f us = add_to_nth (S n) f (y :: us).
  Proof.
    induction n; boring.
  Qed.

  Hint Rewrite <- @cons_add_to_nth : simpl_add_to_nth.

  Lemma add_to_nth_nil : forall n f, add_to_nth n f nil = nil.
  Proof.
    induction n; boring.
  Qed.

  Hint Rewrite @add_to_nth_nil : simpl_add_to_nth.

  Lemma add_to_nth_set_nth n x xs
    : add_to_nth n x xs
      = set_nth n (x + nth_default 0 xs n) xs.
  Proof.
    revert xs; induction n; destruct xs;
      autorewrite with simpl_set_nth simpl_add_to_nth;
      try rewrite IHn;
      reflexivity.
  Qed.
  Lemma add_to_nth_update_nth n x xs
    : add_to_nth n x xs
      = update_nth n (fun y => x + y) xs.
  Proof.
    revert xs; induction n; destruct xs;
      autorewrite with simpl_update_nth simpl_add_to_nth;
      try rewrite IHn;
      reflexivity.
  Qed.

  Lemma length_add_to_nth i x xs : length (add_to_nth i x xs) = length xs.
  Proof. unfold add_to_nth; distr_length; reflexivity. Qed.

  Hint Rewrite @length_add_to_nth : distr_length.

  Lemma set_nth_sum : forall n x us, (n < length us \/ n >= length base)%nat ->
    BaseSystem.decode base (set_nth n x us) =
    (x - nth_default 0 us n) * nth_default 0 base n + BaseSystem.decode base us.
  Proof. intros; unfold set_nth; rewrite update_nth_sum by assumption; reflexivity. Qed.

  Lemma add_to_nth_sum : forall n x us, (n < length us \/ n >= length base)%nat ->
    BaseSystem.decode base (add_to_nth n x us) =
    x * nth_default 0 base n + BaseSystem.decode base us.
  Proof. unfold add_to_nth; intros; rewrite set_nth_sum; try ring_simplify; auto. Qed.

  Lemma add_to_nth_nth_default_full : forall n x l i d,
    nth_default d (add_to_nth n x l) i =
    if lt_dec i (length l) then
      if (eq_nat_dec i n) then x + nth_default d l i
      else nth_default d l i
    else d.
  Proof. intros; rewrite add_to_nth_update_nth; apply update_nth_nth_default_full; assumption. Qed.
  Hint Rewrite @add_to_nth_nth_default_full : push_nth_default.

  Lemma add_to_nth_nth_default : forall n x l i, (0 <= i < length l)%nat ->
    nth_default 0 (add_to_nth n x l) i =
    if (eq_nat_dec i n) then x + nth_default 0 l i else nth_default 0 l i.
  Proof. intros; rewrite add_to_nth_update_nth; apply update_nth_nth_default; assumption. Qed.
  Hint Rewrite @add_to_nth_nth_default using omega : push_nth_default.

  Lemma log_cap_nonneg : forall i, 0 <= log_cap i.
  Proof.
    unfold nth_default; intros.
    case_eq (nth_error limb_widths i); intros; try omega.
    apply limb_widths_nonneg.
    eapply nth_error_value_In; eauto.
  Qed. Local Hint Resolve log_cap_nonneg.
End carrying_helper.

Hint Rewrite @simpl_set_nth_S @simpl_set_nth_0 : simpl_add_to_nth.
Hint Rewrite @add_to_nth_cons : simpl_add_to_nth.
Hint Rewrite <- @cons_add_to_nth : simpl_add_to_nth.
Hint Rewrite @add_to_nth_nil : simpl_add_to_nth.
Hint Rewrite @length_add_to_nth : distr_length.
Hint Rewrite @add_to_nth_nth_default_full : push_nth_default.
Hint Rewrite @add_to_nth_nth_default using (omega || distr_length; omega) : push_nth_default.

Section carrying.
  Context {limb_widths} (limb_widths_nonneg : forall w, In w limb_widths -> 0 <= w).
  Local Notation base := (base_from_limb_widths limb_widths).
  Local Notation log_cap i := (nth_default 0 limb_widths i).
  Local Hint Resolve limb_widths_nonneg sum_firstn_limb_widths_nonneg.

  (*
  Lemma length_carry_gen : forall f i us, length (carry_gen limb_widths f i us) = length us.
  Proof. intros; unfold carry_gen, carry_and_reduce_single; distr_length; reflexivity. Qed.

  Hint Rewrite @length_carry_gen : distr_length.
  *)

  Lemma length_carry_simple : forall i us, length (carry_simple limb_widths i us) = length us.
  Proof. intros; unfold carry_simple; distr_length; reflexivity. Qed.
  Hint Rewrite @length_carry_simple : distr_length.

  Lemma nth_default_base_succ : forall i, (S i < length base)%nat ->
    nth_default 0 base (S i) = 2 ^ log_cap i * nth_default 0 base i.
  Proof.
    intros.
    rewrite !nth_default_base, <- Z.pow_add_r by (omega || eauto using log_cap_nonneg).
    autorewrite with simpl_sum_firstn; reflexivity.
  Qed.

  (*
  Lemma carry_gen_decode_eq : forall f i' us (i := (i' mod length base)%nat),
    (length us = length base) ->
    BaseSystem.decode base (carry_gen limb_widths f i' us)
    = ((f (nth_default 0 us i / 2 ^ log_cap i))
         * (if eq_nat_dec (S i mod length base) 0
            then nth_default 0 base 0
            else (2 ^ log_cap i) * (nth_default 0 base i))
       - (nth_default 0 us i / 2 ^ log_cap i) * 2 ^ log_cap i * nth_default 0 base i
      )
      + BaseSystem.decode base us.
  Proof.
    intros f i' us i H; intros.
    destruct (eq_nat_dec 0 (length base));
      [ destruct limb_widths, us, i; simpl in *; try congruence;
        unfold carry_gen, carry_and_reduce_single, add_to_nth;
        autorewrite with zsimplify simpl_nth_default simpl_set_nth simpl_update_nth distr_length;
        reflexivity
      | ].
    assert (0 <= i < length base)%nat by (subst i; auto with arith).
    assert (0 <= log_cap i) by auto using log_cap_nonneg.
    assert (2 ^ log_cap i <> 0) by (apply Z.pow_nonzero; lia).
    unfold carry_gen, carry_and_reduce_single.
    rewrite H; change (i' mod length base)%nat with i.
    rewrite add_to_nth_sum by (rewrite length_set_nth; omega).
    rewrite set_nth_sum by omega.
    unfold Z.pow2_mod.
    rewrite Z.land_ones by auto using log_cap_nonneg.
    rewrite Z.shiftr_div_pow2 by auto using log_cap_nonneg.
    destruct (eq_nat_dec (S i mod length base) 0);
      repeat first [ ring
                   | congruence
                   | match goal with H : _ = _ |- _ => rewrite !H in * end
                   | rewrite nth_default_base_succ by omega
                   | rewrite !(nth_default_out_of_bounds _ base) by omega
                   | rewrite !(nth_default_out_of_bounds _ us) by omega
                   | rewrite Z.mod_eq by assumption
                   | progress distr_length
                   | progress autorewrite with natsimplify zsimplify in *
                   | progress break_match ].
  Qed.

  Lemma carry_simple_decode_eq : forall i us,
    (length us = length base) ->
    (i < (pred (length base)))%nat ->
    BaseSystem.decode base (carry_simple limb_widths i us) = BaseSystem.decode base us.
  Proof.
    unfold carry_simple; intros; rewrite carry_gen_decode_eq by assumption.
    autorewrite with natsimplify.
    break_match; lia.
  Qed.
*)

  Lemma carry_simple_decode_eq : forall i us,
    (length us = length base) ->
    (i < (pred (length base)))%nat ->
    BaseSystem.decode base (carry_simple limb_widths i us) = BaseSystem.decode base us.
  Proof.
    unfold carry_simple. intros.
    rewrite add_to_nth_sum by (rewrite length_set_nth; omega).
    rewrite set_nth_sum by omega.
    unfold Z.pow2_mod.
    rewrite Z.land_ones by eauto using log_cap_nonneg.
    rewrite Z.shiftr_div_pow2 by eauto using log_cap_nonneg.
    rewrite nth_default_base_succ by omega.
    rewrite Z.mul_assoc.
    rewrite (Z.mul_comm _ (2 ^ log_cap i)).
    rewrite Z.mul_div_eq; try ring.
    apply Z.gt_lt_iff.
    apply Z.pow_pos_nonneg; omega || eauto using log_cap_nonneg.
  Qed.

  Lemma length_carry_simple_sequence : forall is us, length (carry_simple_sequence limb_widths is us) = length us.
  Proof.
    unfold carry_simple_sequence.
    induction is; [ reflexivity | simpl; intros ].
    distr_length.
    congruence.
  Qed.
  Hint Rewrite @length_carry_simple_sequence : distr_length.

  Lemma length_make_chain : forall i, length (make_chain i) = i.
  Proof. induction i; simpl; congruence. Qed.
  Hint Rewrite @length_make_chain : distr_length.

  Lemma length_full_carry_chain : length (full_carry_chain limb_widths) = length limb_widths.
  Proof. unfold full_carry_chain; distr_length; reflexivity. Qed.
  Hint Rewrite @length_full_carry_chain : distr_length.

  Lemma length_carry_simple_full us : length (carry_simple_full limb_widths us) = length us.
  Proof. unfold carry_simple_full; distr_length; reflexivity. Qed.
  Hint Rewrite @length_carry_simple_full : distr_length.

  (* TODO : move? *)
  Lemma make_chain_lt : forall x i : nat, In i (make_chain x) -> (i < x)%nat.
  Proof.
    induction x; simpl; intuition.
  Qed.
(*
  Lemma nth_default_carry_gen_full : forall f d i n us,
      nth_default d (carry_gen limb_widths f i us) n
      = if lt_dec n (length us)
        then if eq_nat_dec n (i mod length us)
             then (if eq_nat_dec (S n) (length us)
                   then (if eq_nat_dec n 0
                         then f ((nth_default 0 us n) >> log_cap n)
                         else 0)
                   else 0)
                  + Z.pow2_mod (nth_default 0 us n) (log_cap n)
             else (if eq_nat_dec n (if eq_nat_dec (S (i mod length us)) (length us) then 0%nat else S (i mod length us))
                   then f (nth_default 0 us (i mod length us) >> log_cap (i mod length us))
                   else 0)
                  + nth_default d us n
        else d.
  Proof.
    unfold carry_gen, carry_and_reduce_single.
    intros; autorewrite with push_nth_default natsimplify distr_length.
    edestruct lt_dec; [ | reflexivity ].
    change (S ?x) with (1 + x)%nat.
    rewrite (Nat.add_mod_idemp_r 1 i (length us)) by omega.
    autorewrite with natsimplify.
    change (1 + ?x)%nat with (S x).
    destruct (eq_nat_dec n (i mod length us));
      subst; repeat break_match; omega.
  Qed.

  Hint Rewrite @nth_default_carry_gen_full : push_nth_default.

  Lemma nth_default_carry_simple_full : forall d i n us,
      nth_default d (carry_simple limb_widths i us) n
      = if lt_dec n (length us)
        then if eq_nat_dec n (i mod length us)
             then (if eq_nat_dec (S n) (length us)
                   then (if eq_nat_dec n 0
                         then (nth_default 0 us n >> log_cap n + Z.pow2_mod (nth_default 0 us n) (log_cap n))
                         (* FIXME: The above is just [nth_default 0 us n], but do we really care about the case of [n = 0], [length us = 1]? *)
                         else Z.pow2_mod (nth_default 0 us n) (log_cap n))
                   else Z.pow2_mod (nth_default 0 us n) (log_cap n))
             else (if eq_nat_dec n (if eq_nat_dec (S (i mod length us)) (length us) then 0%nat else S (i mod length us))
                   then nth_default 0 us (i mod length us) >> log_cap (i mod length us)
                   else 0)
                  + nth_default d us n
        else d.
  Proof.
    intros; unfold carry_simple; autorewrite with push_nth_default;
      repeat break_match; reflexivity.
  Qed.

  Hint Rewrite @nth_default_carry_simple_full : push_nth_default.

  Lemma nth_default_carry_gen
    : forall f i us,
      (0 <= i < length us)%nat
      -> nth_default 0 (carry_gen limb_widths f i us) i
         = (if PeanoNat.Nat.eq_dec i (if PeanoNat.Nat.eq_dec (S i) (length us) then 0%nat else S i)
            then f (nth_default 0 us i >> log_cap i) + Z.pow2_mod (nth_default 0 us i) (log_cap i)
            else Z.pow2_mod (nth_default 0 us i) (log_cap i)).
  Proof.
    unfold carry_gen, carry_and_reduce_single.
    intros; autorewrite with push_nth_default natsimplify; reflexivity.
  Qed.
  Hint Rewrite @nth_default_carry_gen using (omega || distr_length; omega) : push_nth_default.

  Lemma nth_default_carry_simple
    : forall f i us,
      (0 <= i < length us)%nat
      -> nth_default 0 (carry_gen limb_widths f i us) i
         = (if PeanoNat.Nat.eq_dec i (if PeanoNat.Nat.eq_dec (S i) (length us) then 0%nat else S i)
            then f (nth_default 0 us i >> log_cap i) + Z.pow2_mod (nth_default 0 us i) (log_cap i)
            else Z.pow2_mod (nth_default 0 us i) (log_cap i)).
  Proof.
    unfold carry_gen, carry_and_reduce_single.
    intros; autorewrite with push_nth_default natsimplify; reflexivity.
  Qed.
  Hint Rewrite @nth_default_carry_gen using (omega || distr_length; omega) : push_nth_default.


  Lemma nth_default_carry_gen
    : forall f i us,
      (0 <= i < length us)%nat
      -> nth_default 0 (carry_gen limb_widths f i us) i
         = (if PeanoNat.Nat.eq_dec i (if PeanoNat.Nat.eq_dec (S i) (length us) then 0%nat else S i)
            then f (nth_default 0 us i >> log_cap i) + Z.pow2_mod (nth_default 0 us i) (log_cap i)
            else Z.pow2_mod (nth_default 0 us i) (log_cap i)).
  Proof.
    unfold carry_gen, carry_and_reduce_single.
    intros; autorewrite with push_nth_default natsimplify; reflexivity.
  Qed.
  Hint Rewrite @nth_default_carry_gen using (omega || distr_length; omega) : push_nth_default.
*)
End carrying.

(*
Hint Rewrite @length_carry_gen : distr_length.
*)
Hint Rewrite @length_carry_simple @length_carry_simple_sequence @length_make_chain @length_full_carry_chain @length_carry_simple_full : distr_length.
(*
Hint Rewrite @nth_default_carry_gen_full : push_nth_default.
Hint Rewrite @nth_default_carry_gen using (omega || distr_length; omega) : push_nth_default.
*)<|MERGE_RESOLUTION|>--- conflicted
+++ resolved
@@ -158,17 +158,10 @@
   Local Hint Resolve limb_widths_nonneg.
   Local Notation "w[ i ]" := (nth_default 0 limb_widths i).
   Local Notation base := (base_from_limb_widths limb_widths).
-<<<<<<< HEAD
   Local Notation upper_bound := (upper_bound limb_widths).
 
   Lemma encode'_spec : forall x i, (i <= length base)%nat ->
     encode' limb_widths x i = BaseSystem.encode' base x upper_bound i.
-=======
-  Local Notation max := (upper_bound limb_widths).
-
-  Lemma encode'_spec : forall x i, (i <= length base)%nat ->
-    encode' limb_widths x i = BaseSystem.encode' base x max i.
->>>>>>> 07ca6615
   Proof.
     induction i; intros.
     + rewrite encode'_zero. reflexivity.
@@ -190,11 +183,7 @@
     intros; apply nth_default_preserves_properties; auto; omega.
   Qed. Hint Resolve nth_default_limb_widths_nonneg.
 
-<<<<<<< HEAD
   Lemma base_upper_bound_compatible : @base_max_succ_divide base upper_bound.
-=======
-  Lemma base_upper_bound_compatible : @base_max_succ_divide base max.
->>>>>>> 07ca6615
   Proof.
     unfold base_max_succ_divide; intros i lt_Si_length.
     rewrite Nat.lt_eq_cases in lt_Si_length; destruct lt_Si_length;
@@ -217,11 +206,7 @@
   Hint Resolve base_upper_bound_compatible.
 
   Lemma encodeZ_spec : forall x,
-<<<<<<< HEAD
     BaseSystem.decode base (encodeZ limb_widths x) = x mod upper_bound.
-=======
-    BaseSystem.decode base (encodeZ limb_widths x) = x mod max.
->>>>>>> 07ca6615
   Proof.
     intros.
     assert (length base = length limb_widths) by auto using base_from_limb_widths_length.
