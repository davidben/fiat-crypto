--- conflicted
+++ resolved
@@ -19,59 +19,6 @@
   Lemma k_nonneg : 0 <= k.
   Proof. apply sum_firstn_limb_widths_nonneg, limb_widths_nonneg. Qed.
 
-<<<<<<< HEAD
-  Lemma base_matches_modulus: forall i j,
-    (i   <  length limb_widths)%nat ->
-    (j   <  length limb_widths)%nat ->
-    (i+j >= length limb_widths)%nat->
-    let b := nth_default 0 base in
-    let r := (b i * b j)  /   (2^k * b (i+j-length base)%nat) in
-              b i * b j = r * (2^k * b (i+j-length base)%nat).
-  Proof.
-    intros.
-    rewrite (Z.mul_comm r).
-    subst r.
-    assert (i + j - length limb_widths < length limb_widths)%nat by omega.
-    rewrite Z.mul_div_eq by (apply Z.gt_lt_iff; apply Z.mul_pos_pos;
-      subst b; rewrite ?nth_default_base; zero_bounds; rewrite ?base_from_limb_widths_length;
-      auto using sum_firstn_limb_widths_nonneg, limb_widths_nonneg).
-    rewrite (Zminus_0_l_reverse (b i * b j)) at 1.
-    f_equal.
-    subst b.
-    repeat rewrite nth_default_base by (rewrite ?base_from_limb_widths_length; auto).
-    do 2 rewrite <- Z.pow_add_r by auto using sum_firstn_limb_widths_nonneg.
-    symmetry.
-    apply Z.mod_same_pow.
-    split.
-    + apply Z.add_nonneg_nonneg; auto using sum_firstn_limb_widths_nonneg.
-    + rewrite base_from_limb_widths_length; auto using limb_widths_nonneg, limb_widths_match_modulus.
-  Qed.
-
-   Lemma base_good : forall i j : nat,
-                (i + j < length base)%nat ->
-                let b := nth_default 0 base in
-                let r := b i * b j / b (i + j)%nat in
-                b i * b j = r * b (i + j)%nat.
-   Proof.
-     intros; subst b r.
-     repeat rewrite nth_default_base by (omega || auto).
-     rewrite (Z.mul_comm _ (2 ^ (sum_firstn limb_widths (i+j)))).
-     rewrite Z.mul_div_eq by (apply Z.gt_lt_iff; zero_bounds;
-       auto using sum_firstn_limb_widths_nonneg).
-     rewrite <- Z.pow_add_r by auto using sum_firstn_limb_widths_nonneg.
-     rewrite Z.mod_same_pow; try ring.
-     split; [ auto using sum_firstn_limb_widths_nonneg | ].
-     apply limb_widths_good.
-     rewrite <-base_from_limb_widths_length; auto using limb_widths_nonneg.
-   Qed.
-
-  Lemma base_length : length base = length limb_widths.
-  Proof.
-    auto using base_from_limb_widths_length.
-  Qed.
-
-=======
->>>>>>> 4fbf246c
   Global Instance bv : BaseSystem.BaseVector base := {
     base_positive := base_positive limb_widths_nonneg;
     b0_1 := fun x => b0_1 x limb_widths_nonnil;
