--- conflicted
+++ resolved
@@ -9,741 +9,6 @@
 Require Import Crypto.Algebra Crypto.Util.Decidable.
 Require Export Crypto.Util.FixCoqMistakes.
 
-<<<<<<< HEAD
-Section ModularArithmeticPreliminaries.
-  Context {m:Z}.
-  Let ZToFm := ZToField : BinNums.Z -> F m. Hint Unfold ZToFm. Local Coercion ZToFm : Z >-> F.
-
-  Theorem F_eq: forall (x y : F m), x = y <-> FieldToZ x = FieldToZ y.
-  Proof.
-    destruct x, y; intuition; simpl in *; try congruence.
-    subst_max.
-    f_equal.
-    eapply UIP_dec, Z.eq_dec.
-  Qed.
-
-  Lemma F_pow_spec : forall (a:F m),
-      pow a 0%N = 1%F /\ forall x, pow a (1 + x)%N = mul a (pow a x).
-  Proof.
-    intros a.
-    pose (@pow_with_spec m) as H.
-    change (@pow m) with (proj1_sig H).
-    destruct H; eauto.
-  Qed.
-End ModularArithmeticPreliminaries.
-
-(* Fails iff the input term does some arithmetic with mod'd values. *)
-Ltac notFancy E :=
-match E with
-| - (_ mod _) => idtac
-| context[_ mod _] => fail 1
-| _ => idtac
-end.
-
-Lemma Zplus_neg : forall n m, n + -m = n - m.
-Proof.
-  auto.
-Qed.
-
-Lemma Zmod_eq : forall a b n, a = b -> a mod n = b mod n.
-Proof.
-  intros; rewrite H; trivial.
-Qed.
-
-(* Remove redundant [mod] operations from the conclusion. *)
-Ltac demod :=
-  repeat match goal with
-         | [ |- context[(?x mod _ + _) mod _] ] =>
-           notFancy x; rewrite (Zplus_mod_idemp_l x)
-         | [ |- context[(_ + ?y mod _) mod _] ] =>
-           notFancy y; rewrite (Zplus_mod_idemp_r y)
-         | [ |- context[(?x mod _ - _) mod _] ] =>
-           notFancy x; rewrite (Zminus_mod_idemp_l x)
-         | [ |- context[(_ - ?y mod _) mod _] ] =>
-           notFancy y; rewrite (Zminus_mod_idemp_r _ y)
-         | [ |- context[(?x mod _ * _) mod _] ] =>
-           notFancy x; rewrite (Zmult_mod_idemp_l x)
-         | [ |- context[(_ * (?y mod _)) mod _] ] =>
-           notFancy y; rewrite (Zmult_mod_idemp_r y)
-         | [ |- context[(?x mod _) mod _] ] =>
-           notFancy x; rewrite (Zmod_mod x)
-         | _ => rewrite Zplus_neg in * || rewrite Z.sub_diag in *
-         end.
-
-(* Remove exists under equals: we do this a lot *)
-Ltac eq_remove_proofs := lazymatch goal with
-| [ |- @eq (F _) ?a ?b ] =>
-    assert (Q := F_eq a b);
-    simpl in *; apply Q; clear Q
-end.
-
-(** TODO FIXME(from jgross): This tactic is way too powerful for
-    arcane reasons.  It should not be using so many databases with
-    [intuition]. *)
-Ltac Fdefn :=
-  intros;
-  repeat match goal with [ x : F _ |- _ ] => destruct x end;
-  try eq_remove_proofs;
-  demod;
-  rewrite ?Z.mul_1_l;
-  intuition auto with zarith lia relations typeclass_instances; demod; try solve [ f_equal; intuition auto with zarith lia relations typeclass_instances ].
-
-Local Open Scope F_scope.
-
-Section FEquality.
-  Context {m:Z}.
-
-  (** Equality **)
-  Definition F_eqb (x y : F m) : bool :=  Z.eqb x y.
-
-  Lemma F_eqb_eq x y : F_eqb x y = true -> x = y.
-  Proof.
-    unfold F_eqb; Fdefn; apply Z.eqb_eq; trivial.
-  Qed.
-
-  Lemma F_eqb_complete : forall x y: F m, x = y -> F_eqb x y = true.
-  Proof.
-    intros; subst; apply Z.eqb_refl.
-  Qed.
-
-  Lemma F_eqb_refl : forall x, F_eqb x x = true.
-  Proof.
-    intros; apply F_eqb_complete; trivial.
-  Qed.
-
-  Lemma F_eqb_neq x y : F_eqb x y = false -> x <> y.
-  Proof.
-    intuition; subst y.
-    pose proof (F_eqb_refl x).
-    congruence.
-  Qed.
-
-  Lemma F_eqb_neq_complete x y : x <> y -> F_eqb x y = false.
-  Proof.
-    intros.
-    case_eq (F_eqb x y); intros; trivial.
-    pose proof (F_eqb_eq x y); intuition.
-  Qed.
-
-  Lemma F_eq_dec : forall x y : F m, {x = y} + {x <> y}.
-  Proof.
-    intros; case_eq (F_eqb x y); [left|right]; auto using F_eqb_eq, F_eqb_neq.
-  Qed.
-
-  Lemma if_F_eq_dec_if_F_eqb : forall {T} x y (a b:T), (if F_eq_dec x y then a else b) = (if F_eqb x y then a else b).
-  Proof.
-    intros; intuition; break_if.
-    - rewrite F_eqb_complete; trivial.
-    - rewrite F_eqb_neq_complete; trivial.
-  Defined.
-End FEquality.
-
-Section FandZ.
-  Context {m:Z}.
-
-  Lemma ZToField_small_nonzero : forall z, (0 < z < m)%Z -> ZToField z <> (0:F m).
-  Proof.
-    intuition; find_inversion; rewrite ?Z.mod_0_l, ?Z.mod_small in *; intuition auto with zarith.
-  Qed.
-
-  Require Crypto.Algebra.
-  Global Instance commutative_ring_modulo : @Algebra.commutative_ring (F m) Logic.eq (ZToField 0) (ZToField 1) opp add sub mul.
-  Proof.
-    repeat split; Fdefn; try apply F_eq_dec.
-    { rewrite Z.add_0_r. auto. }
-    { rewrite Z.mul_1_r. auto. }
-  Qed.
-
-  Lemma F_opp_spec : forall (a:F m), add a (opp a) = 0.
-    Fdefn.
-  Qed.
-
-  Lemma ZToField_0 : @ZToField m 0 = 0.
-  Proof.
-    Fdefn.
-  Qed.
-
-  Lemma FieldToZ_ZToField : forall z, FieldToZ (@ZToField m z) = z mod m.
-  Proof.
-    Fdefn.
-  Qed.
-
-  Lemma mod_FieldToZ : forall x,  (@FieldToZ m x) mod m = FieldToZ x.
-  Proof.
-    Fdefn.
-  Qed.
-
-  (** ZToField distributes over operations **)
-  Lemma ZToField_add : forall (x y : Z),
-      @ZToField m (x + y) = ZToField x + ZToField y.
-  Proof.
-    Fdefn.
-  Qed.
-
-  Lemma FieldToZ_add : forall x y : F m,
-      FieldToZ (x + y) = ((FieldToZ x + FieldToZ y) mod m)%Z.
-  Proof.
-    Fdefn.
-  Qed.
-
-  Lemma FieldToZ_mul : forall x y : F m,
-      FieldToZ (x * y) = ((FieldToZ x * FieldToZ y) mod m)%Z.
-  Proof.
-    Fdefn.
-  Qed.
-
-  Lemma FieldToZ_pow_Zpow_mod : forall (x : F m) n,
-    (FieldToZ x ^ Z.of_N n mod m = FieldToZ (x ^ n)%F)%Z.
-  Proof.
-    intros.
-    induction n using N.peano_ind;
-      destruct (F_pow_spec x) as [pow_0 pow_succ] . {
-      rewrite pow_0.
-      rewrite Z.pow_0_r; auto.
-    } {
-      rewrite N2Z.inj_succ.
-      rewrite Z.pow_succ_r by apply N2Z.is_nonneg.
-      rewrite <- N.add_1_l.
-      rewrite pow_succ.
-      rewrite <- Zmult_mod_idemp_r.
-      rewrite IHn.
-      apply FieldToZ_mul.
-    }
-  Qed.
-
-  Lemma FieldToZ_pow_efficient : forall (x : F m) n, FieldToZ (x^n) = powmod m (FieldToZ x) n.
-  Proof.
-    intros.
-    rewrite powmod_Zpow_mod.
-    rewrite <-FieldToZ_pow_Zpow_mod.
-    reflexivity.
-  Qed.
-
-  Lemma pow_nat_iter_op_correct: forall (x:F m) n, (@nat_iter_op _ mul 1) (N.to_nat n) x = x^n.
-  Proof.
-    induction n using N.peano_ind;
-      destruct (F_pow_spec x) as [pow_0 pow_succ];
-      rewrite ?N2Nat.inj_succ, ?pow_0, <-?N.add_1_l, ?pow_succ;
-      simpl; congruence.
-  Qed.
-
-  Lemma mod_plus_zero_subproof a b : 0 mod m = (a + b) mod m ->
-                                     b mod m =  (- a)  mod m.
-  Proof.
-    rewrite <-Z.sub_0_l; intros.
-    replace (0-a)%Z with (b-(a + b))%Z by omega.
-    rewrite Zminus_mod.
-    rewrite <- H.
-    rewrite Zmod_0_l.
-    replace (b mod m - 0)%Z with (b mod m) by omega.
-    rewrite Zmod_mod.
-    reflexivity.
-  Qed.
-
-  Lemma FieldToZ_opp' : forall x, FieldToZ (@opp m x) mod m = -x mod m.
-  Proof.
-    intros.
-    pose proof (FieldToZ_add x (opp x)) as H.
-    rewrite F_opp_spec, FieldToZ_ZToField in H.
-    auto using mod_plus_zero_subproof.
-  Qed.
-
-  Lemma FieldToZ_opp : forall x, FieldToZ (@opp m x) = -x mod m.
-  Proof.
-    intros.
-    pose proof (FieldToZ_opp' x) as H; rewrite mod_FieldToZ in H; trivial.
-  Qed.
-
-  Lemma sub_intersperse_modulus : forall x y, ((x - y) mod m = (x + (m - y)) mod m)%Z.
-  Proof.
-    intros.
-    replace (x + (m - y))%Z with (m+(x-y))%Z by omega.
-    rewrite Zplus_mod.
-    rewrite Z_mod_same_full; simpl Z.add.
-    rewrite Zmod_mod.
-    reflexivity.
-  Qed.
-
-  (* Compatibility between inject and subtraction *)
-  Lemma ZToField_sub : forall (x y : Z),
-      @ZToField m (x - y) = ZToField x - ZToField y.
-  Proof.
-    Fdefn.
-  Qed.
-
-  (* Compatibility between inject and multiplication *)
-  Lemma ZToField_mul : forall (x y : Z),
-      @ZToField m (x * y) = ZToField x * ZToField y.
-  Proof.
-    Fdefn.
-  Qed.
-
-  (* Compatibility between inject and GFtoZ *)
-  Lemma ZToField_idempotent : forall (x : F m), ZToField x = x.
-  Proof.
-    Fdefn.
-  Qed.
-  Definition ZToField_FieldToZ := ZToField_idempotent. (* alias *)
-
-  (* Compatibility between inject and mod *)
-  Lemma ZToField_mod : forall x, @ZToField m x = ZToField (x mod m).
-  Proof.
-    Fdefn.
-  Qed.
-
-  (* Compatibility between inject and pow *)
-  Lemma ZToField_pow : forall x n,
-    @ZToField m x ^ n = ZToField (x ^ (Z.of_N n) mod m).
-  Proof.
-    intros.
-    induction n using N.peano_ind;
-      destruct (F_pow_spec (@ZToField m x)) as [pow_0 pow_succ] . {
-      rewrite pow_0.
-      Fdefn.
-    } {
-      rewrite N2Z.inj_succ.
-      rewrite Z.pow_succ_r by apply N2Z.is_nonneg.
-      rewrite <- N.add_1_l.
-      rewrite pow_succ.
-      rewrite IHn.
-      Fdefn.
-    }
-  Qed.
-
-  Lemma ZToField_eqmod : forall x y : Z, x mod m = y mod m -> ZToField x = @ZToField m y.
-    Fdefn.
-  Qed.
-
-  Lemma FieldToZ_nonzero:
-    forall x0 : F m, x0 <> 0 -> FieldToZ x0 <> 0%Z.
-  Proof.
-    intros x0 Hnz Hz.
-    rewrite <- Hz, ZToField_FieldToZ in Hnz; auto.
-  Qed.
-
-End FandZ.
-
-Section RingModuloPre.
-  Context {m:Z}.
-  Let ZToFm := ZToField : Z -> F m. Hint Unfold ZToFm. Local Coercion ZToFm : Z >-> F.
-  (* Substitution to prove all Compats *)
-  Ltac compat := repeat intro; subst; trivial.
-
-  Instance Fplus_compat : Proper (eq==>eq==>eq) (@add m).
-  Proof.
-    compat.
-  Qed.
-
-  Instance Fminus_compat : Proper (eq==>eq==>eq) (@sub m).
-  Proof.
-    compat.
-  Qed.
-
-  Instance Fmult_compat : Proper (eq==>eq==>eq) (@mul m).
-  Proof.
-    compat.
-  Qed.
-
-  Instance Fopp_compat : Proper (eq==>eq) (@opp m).
-  Proof.
-    compat.
-  Qed.
-
-  Instance Finv_compat : Proper (eq==>eq) (@inv m).
-  Proof.
-    compat.
-  Qed.
-
-  Instance Fdiv_compat : Proper (eq==>eq==>eq) (@div m).
-  Proof.
-    compat.
-  Qed.
-
-  (***** Ring Theory *****)
-  Definition Fring_theory : ring_theory 0%F 1%F (@add m) (@mul m) (@sub m) (@opp m) eq.
-  Proof.
-    constructor; Fdefn.
-  Qed.
-
-  Lemma F_mul_1_r:
-    forall x : F m, x * 1 = x.
-  Proof.
-    Fdefn; rewrite Z.mul_1_r; auto.
-  Qed.
-
-  Lemma F_mul_assoc:
-    forall x y z : F m, x * (y * z) = x * y * z.
-  Proof.
-    Fdefn.
-  Qed.
-
-  Lemma F_pow_pow_N (x : F m) : forall (n : N), (x ^ id n)%F = pow_N 1%F mul x n.
-  Proof.
-    destruct (F_pow_spec x) as [HO HS]; intros.
-    destruct n; auto; unfold id.
-    rewrite Pre.N_pos_1plus at 1.
-    rewrite HS.
-    simpl.
-    induction p using Pos.peano_ind.
-    - simpl. rewrite HO; apply F_mul_1_r.
-    - rewrite (@pow_pos_succ (F m) (@mul m) eq _ _ F_mul_assoc x).
-      rewrite <-IHp, Pos.pred_N_succ, Pre.N_pos_1plus, HS.
-      f_equal.
-  Qed.
-
-  (***** Power theory *****)
-  Lemma Fpower_theory : power_theory 1%F (@mul m) eq id (@pow m).
-  Proof.
-    constructor; apply F_pow_pow_N.
-  Qed.
-
-  (***** Division Theory *****)
-  Definition Fquotrem(a b: F m): F m * F m :=
-    let '(q, r) := (Z.quotrem a b) in (q : F m, r : F m).
-  Lemma Fdiv_theory : div_theory eq (@add m) (@mul m) (@id _) Fquotrem.
-  Proof.
-    constructor; intros; unfold Fquotrem, id.
-
-    replace (Z.quotrem a b) with (Z.quot a b, Z.rem a b) by
-      try (unfold Z.quot, Z.rem; rewrite <- surjective_pairing; trivial).
-
-    Fdefn; rewrite <-Z.quot_rem'; trivial.
-  Qed.
-
-  Lemma Z_mul_mod_modulus_r : forall x m, ((x*m) mod m = 0)%Z.
-    intros.
-    rewrite Zmult_mod, Z_mod_same_full.
-    rewrite Z.mul_0_r, Zmod_0_l.
-    reflexivity.
-  Qed.
-
-  Lemma Z_mod_opp_equiv : forall x y m,  x  mod m = (-y) mod m ->
-                                       (-x) mod m =   y  mod m.
-  Proof.
-    intros.
-    rewrite <-Z.sub_0_l.
-    rewrite Zminus_mod. rewrite H.
-    rewrite ?Zminus_mod_idemp_l, ?Zminus_mod_idemp_r; f_equal.
-    destruct y; auto.
-  Qed.
-
-  Lemma Z_opp_opp : forall x : Z, (-(-x)) = x.
-    destruct x; auto.
-  Qed.
-
-  Lemma Z_mod_opp : forall x m, (- x) mod m = (- (x mod m)) mod m.
-    intros.
-    apply Z_mod_opp_equiv.
-    rewrite Z_opp_opp.
-    demod; auto.
-  Qed.
-
-  (* Define a "ring morphism" between GF and Z, i.e. an equivalence
-   * between 'inject (ZFunction (X))' and 'GFFunction (inject (X))'.
-   *
-   * Doing this allows us to do our coefficient manipulations in Z
-   * rather than GF, because we know it's equivalent to inject the
-   * result afterward.
-   *)
-  Lemma Fring_morph:
-      ring_morph 0%F 1%F (@add m) (@mul m) (@sub m) (@opp m) eq
-                 0%Z 1%Z Z.add    Z.mul    Z.sub    Z.opp  Z.eqb
-                 (@ZToField m).
-  Proof.
-    constructor; intros; try Fdefn; unfold id;
-      try (apply gf_eq; simpl; intuition).
-    - rewrite (proj1 (Z.eqb_eq x y)); trivial.
-  Qed.
-
-  (* Redefine our division theory under the ring morphism *)
-  Lemma Fmorph_div_theory:
-      div_theory eq Zplus Zmult (@ZToField m) Z.quotrem.
-  Proof.
-    constructor; intros; intuition.
-    replace (Z.quotrem a b) with (Z.quot a b, Z.rem a b);
-      try (unfold Z.quot, Z.rem; rewrite <- surjective_pairing; trivial).
-
-    eq_remove_proofs; demod;
-      rewrite <- (Z.quot_rem' a b);
-      destruct a; simpl; trivial.
-  Qed.
-
-  Lemma ZToField_1 : @ZToField m 1 = 1.
-  Proof.
-    Fdefn.
-  Qed.
-End RingModuloPre.
-
-Ltac Fconstant t := match t with @ZToField _ ?x => x | _ => NotConstant end.
-Ltac Fexp_tac t := Ncst t.
-Ltac Fpreprocess := rewrite <-?ZToField_0, ?ZToField_1.
-Ltac Fpostprocess := repeat split;
-  repeat match goal with [ |- context[exist ?a ?b (Pre.Z_mod_mod ?x ?q)] ] =>
-    change (exist a b (Pre.Z_mod_mod x q)) with (@ZToField q x%Z) end;
-  rewrite ?ZToField_0, ?ZToField_1.
-
-Module Type Modulus.
-  Parameter modulus : Z.
-End Modulus.
-
-(* Example of how to instantiate the ring tactic *)
-Module RingModulo (Export M : Modulus).
-  Definition ring_theory_modulo := @Fring_theory modulus.
-  Definition ring_morph_modulo := @Fring_morph modulus.
-  Definition morph_div_theory_modulo := @Fmorph_div_theory modulus.
-  Definition power_theory_modulo := @Fpower_theory modulus.
-
-  Add Ring GFring_Z : ring_theory_modulo
-    (morphism ring_morph_modulo,
-     constants [Fconstant],
-     div morph_div_theory_modulo,
-     power_tac power_theory_modulo [Fexp_tac]).
-End RingModulo.
-
-Section VariousModulo.
-  Context {m:Z}.
-
-  Add Ring GFring_Z : (@Fring_theory m)
-    (morphism (@Fring_morph m),
-     constants [Fconstant],
-     div (@Fmorph_div_theory m),
-     power_tac (@Fpower_theory m) [Fexp_tac]).
-
-  Lemma F_mul_0_l : forall x : F m, 0 * x = 0.
-  Proof.
-    intros; ring.
-  Qed.
-
-  Lemma F_mul_0_r : forall x : F m, x * 0 = 0.
-  Proof.
-    intros; ring.
-  Qed.
-
-  Lemma F_mul_nonzero_l : forall a b : F m, a*b <> 0 -> a <> 0.
-    intros; intuition; subst.
-    assert (0 * b = 0) by ring; intuition.
-  Qed.
-
-  Lemma F_mul_nonzero_r : forall a b : F m, a*b <> 0 -> b <> 0.
-    intros; intuition; subst.
-    assert (a * 0 = 0) by ring; intuition.
-  Qed.
-
-  Lemma F_pow_distr_mul : forall (x y:F m) z, (0 <= z)%N ->
-    (x ^ z) * (y ^ z) = (x * y) ^ z.
-  Proof.
-    intros.
-    replace z with (Z.to_N (Z.of_N z)) by apply N2Z.id.
-    apply natlike_ind with (x := Z.of_N z); simpl; [ ring | |
-      replace 0%Z with (Z.of_N 0%N) by auto; apply N2Z.inj_le; auto].
-    intros z' z'_nonneg IHz'.
-    rewrite Z2N.inj_succ by auto.
-    rewrite <-N.add_1_l.
-    rewrite !(proj2 (@F_pow_spec m _) _).
-    rewrite <- IHz'.
-    ring.
-  Qed.
-
-  Lemma F_opp_0 : opp (0 : F m) = 0%F.
-  Proof.
-    intros; ring.
-  Qed.
-
-  Lemma F_opp_swap : forall x y : F m, opp x = y <-> x = opp y.
-  Proof.
-    split; intro; subst; ring.
-  Qed.
-
-  Lemma F_opp_involutive : forall x : F m, opp (opp x) = x.
-  Proof.
-    intros; ring.
-  Qed.
-
-  Lemma F_square_opp : forall x : F m, (opp x ^ 2 = x ^ 2)%F.
-  Proof.
-    intros; ring.
-  Qed.
-
-  Lemma F_mul_opp_r : forall x y : F m, (x * opp y = opp (x * y))%F.
-    intros; ring.
-  Qed.
-
-  Lemma F_mul_opp_l : forall x y : F m, (opp x * y = opp (x * y))%F.
-    intros; ring.
-  Qed.
-
-  Lemma F_mul_opp_both : forall x y : F m, (opp x * opp y = x * y)%F.
-    intros; ring.
-  Qed.
-
-  Lemma F_add_0_r : forall x : F m, (x + 0)%F = x.
-  Proof.
-    intros; ring.
-  Qed.
-
-  Lemma F_add_0_l : forall x : F m, (0 + x)%F = x.
-  Proof.
-    intros; ring.
-  Qed.
-
-  Lemma F_add_reg_r : forall x y z : F m, y + x = z + x -> y = z.
-  Proof.
-    intros ? ? ? A.
-    replace y with (y + x - x) by ring.
-    rewrite A; ring.
-  Qed.
-
-  Lemma F_add_reg_l : forall x y z : F m, x + y = x + z -> y = z.
-  Proof.
-    intros ? ? ? A.
-    replace y with (x + y - x) by ring.
-    rewrite A; ring.
-  Qed.
-
-  Lemma F_sub_0_r : forall x : F m, (x - 0)%F = x.
-  Proof.
-    intros; ring.
-  Qed.
-
-  Lemma F_sub_0_l : forall x : F m, (0 - x)%F = opp x.
-  Proof.
-    intros; ring.
-  Qed.
-
-  Lemma F_mul_1_l : forall x : F m, (1 * x)%F = x.
-  Proof.
-    intros; ring.
-  Qed.
-
-  Lemma F_ZToField_m : ZToField m = @ZToField m 0.
-  Proof.
-    Fdefn.
-    rewrite Zmod_0_l.
-    apply Z_mod_same_full.
-  Qed.
-
-  Lemma F_sub_m_l : forall x : F m, opp x = ZToField m - x.
-  Proof.
-    rewrite F_ZToField_m.
-    symmetry.
-    apply F_sub_0_l.
-  Qed.
-
-  Lemma opp_ZToField : forall x : Z, opp (ZToField x) = @ZToField m (m - x).
-  Proof.
-    Fdefn.
-    rewrite Zminus_mod, Z_mod_same_full, (Z.sub_0_l (x mod m)); reflexivity.
-  Qed.
-
-  Lemma F_pow_2_r : forall x : F m, x^2 = x*x.
-  Proof.
-    intros. ring.
-  Qed.
-
-  Lemma F_pow_3_r : forall x : F m, x^3 = x*x*x.
-  Proof.
-    intros. ring.
-  Qed.
-
-  Lemma F_pow_add : forall (x : F m) k j, x ^ j * x ^ k = x ^ (j + k).
-  Proof.
-    intros.
-    destruct (F_pow_spec x) as [exp_zero exp_succ].
-    induction j using N.peano_ind.
-    + rewrite exp_zero.
-      ring_simplify; eauto.
-    +
-    rewrite N.add_succ_l.
-    do 2 rewrite <- N.add_1_l.
-    do 2 rewrite exp_succ by apply N.neq_succ_0.
-    rewrite <- IHj.
-    ring.
-  Qed.
-
-  Lemma F_pow_compose : forall (x : F m) k j, (x ^ j) ^ k = x ^ (k * j).
-  Proof.
-    intros.
-    induction k using N.peano_ind; [rewrite Nmult_0_l; ring | ].
-    rewrite Nmult_Sn_m.
-    rewrite <- F_pow_add.
-    rewrite <- IHk.
-    rewrite <- N.add_1_l.
-    rewrite (proj2 (F_pow_spec _)).
-    ring.
-  Qed.
-
-  Lemma F_sub_add_swap : forall w x y z : F m, w - x = y - z <-> w + z = y + x.
-  Proof.
-    split; intro A;
-      [ replace w with (w - x + x) by ring
-      | replace w with (w + z - z) by ring ]; rewrite A; ring.
-  Qed.
-
-  Definition isSquare (x : F m) := exists sqrt_x, sqrt_x ^ 2 = x.
-
-  Lemma square_Zmod_F : forall (a : F m), isSquare a <->
-    (exists b : Z, ((b * b) mod m)%Z = a).
-  Proof.
-    split; intro A; destruct A as [sqrt_a sqrt_a_id]. {
-      exists sqrt_a.
-      rewrite <- FieldToZ_mul.
-      apply F_eq.
-      ring_simplify; auto.
-    } {
-      exists (ZToField sqrt_a).
-      rewrite ZToField_pow.
-      replace (Z.of_N 2) with 2%Z by auto.
-      rewrite Z.pow_2_r.
-      rewrite sqrt_a_id.
-      apply ZToField_FieldToZ.
-    }
-  Qed.
-
-  Lemma FieldToZ_range : forall x : F m, 0 < m -> 0 <= x < m.
-  Proof.
-    intros.
-    rewrite <- mod_FieldToZ.
-    apply Z.mod_pos_bound.
-    omega.
-  Qed.
-
-  Lemma FieldToZ_nonzero_range : forall x : F m, (x <> 0) -> 0 < m ->
-    (1 <= x < m)%Z.
-  Proof.
-    intros.
-    pose proof (FieldToZ_range x).
-    unfold not in *.
-    rewrite F_eq in H.
-    replace (FieldToZ 0) with 0%Z in H by auto.
-    omega.
-  Qed.
-
-  Lemma F_mul_comm : forall x y : F m, x*y = y*x.
-    intros; ring.
-  Qed.
-
-  Lemma Fq_sub_eq : forall x y a b : F m, a = b -> x-a = y-b -> x = y.
-  Proof.
-    intros x y a b Hab Hxayb; subst.
-    replace x with ((x - b) + b) by ring.
-    replace y with ((y - b) + b) by ring.
-    rewrite Hxayb; ring.
-  Qed.
-
-  Lemma F_FieldToZ_add_opp : forall x : F m, x <> 0 -> (FieldToZ x + FieldToZ (opp x) = m)%Z.
-  Proof.
-    intros.
-    rewrite FieldToZ_opp.
-    rewrite Z_mod_nz_opp_full, mod_FieldToZ; try omega.
-    rewrite mod_FieldToZ.
-    replace 0%Z with (@FieldToZ m 0) by auto.
-    intro false_eq.
-    rewrite <-F_eq in false_eq.
-    congruence.
-  Qed.
-
-End VariousModulo.
-=======
 Module F.
   (* Fails iff the input term does some arithmetic with mod'd values. *)
   Ltac notFancy E :=
@@ -1058,5 +323,4 @@
     Lemma pow_3_r (x:F m) : x^3 = x*x*x.
     Proof. pow_to_scalarmult_ref; simpl; ring. Qed.
   End Pow.
-End F.
->>>>>>> 4586792b
+End F.