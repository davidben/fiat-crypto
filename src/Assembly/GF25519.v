--- conflicted
+++ resolved
@@ -20,19 +20,11 @@
 
   Section DefaultBounds.
     Import ListNotations.
-<<<<<<< HEAD
     Local Notation rr exp := (2^exp + 2^exp/10)%Z.
 
     Definition feBound: list Z :=
       [rr 26; rr 27; rr 26; rr 27; rr 26;
        rr 27; rr 26; rr 27; rr 26; rr 27].
-=======
-    Local Notation rr exp := (range N 0%N (2^exp + 2^(exp-3))%N).
-
-    Definition feBound: list (Range N) :=
-      [rr 25; rr 26; rr 25; rr 26; rr 25;
-       rr 26; rr 25; rr 26; rr 25; rr 26].
->>>>>>> 37e2b17f
   End DefaultBounds.
 
   Definition FE: type.
@@ -88,115 +80,6 @@
         liftFE (fun p => (liftFE (fun q => ge25519_add p q))).
   End AddExpr.
 
-<<<<<<< HEAD
-=======
-  Module SubExpr <: Expression.
-    Definition bits: nat := bits.
-    Definition inputs: nat := 20.
-    Definition width: Width bits := width.
-    Definition ResultType := FE.
-    Definition inputBounds := feBound ++ feBound.
-
-    Definition ge25519_sub_expr :=
-        Eval cbv beta delta [fe25519 carry_add mul carry_sub Let_In] in carry_sub.
-
-    Definition ge25519_sub' (P Q: @interp_type Z FE) :
-        { r: @HL.expr Z (@interp_type Z) FE
-        | HL.interp (E := ZEvaluable) (t := FE) r = ge25519_sub_expr P Q }.
-    Proof.
-      vm_compute in P, Q; repeat
-        match goal with
-        | [x:?T |- _] =>
-          lazymatch T with
-          | Z => fail
-          | prod _ _ => destruct x
-          | _ => clear x
-          end
-        end.
-
-      eexists.
-      cbv beta delta [ge25519_sub_expr].
-
-      let R := HL.rhs_of_goal in
-      let X := HL.reify (@interp_type Z) R in
-      transitivity (HL.interp (E := ZEvaluable) (t := ResultType) X);
-        [reflexivity|].
-
-      cbv iota beta delta [
-        interp_type interp_binop HL.interp
-        Z.land ZEvaluable eadd esub emul eshiftr eand].
-      reflexivity.
-    Defined.
-
-    Definition ge25519_sub (P Q: @interp_type Z ResultType) :=
-        proj1_sig (ge25519_sub' P Q).
-
-    Definition hlProg'': NAry 20 Z (@HL.expr Z (@interp_type Z) ResultType) :=
-        liftFE (fun p => (liftFE (fun q => ge25519_sub p q))).
-
-    Definition hlProg': NAry 20 Z (@HL.expr Z (@LL.arg Z Z) ResultType).
-        refine (liftN (HLConversions.mapVar _ _) hlProg''); intro t;
-        [ refine LL.uninterp_arg | refine LL.interp_arg ].
-    Defined.
-
-    Definition hlProg: NAry 20 Z (@HL.expr Z (@LL.arg Z Z) ResultType) :=
-      Eval vm_compute in hlProg'.
-  End SubExpr.
-
-  Module MulExpr <: Expression.
-    Definition bits: nat := bits.
-    Definition inputs: nat := 20.
-    Definition width: Width bits := width.
-    Definition ResultType := FE.
-    Definition inputBounds := feBound ++ feBound.
-
-    Definition ge25519_mul_expr :=
-        Eval cbv beta delta [fe25519 carry_add mul carry_sub Let_In] in mul.
-
-    Definition ge25519_mul' (P Q: @interp_type Z FE) :
-        { r: @HL.expr Z (@interp_type Z) FE
-        | HL.interp (E := ZEvaluable) (t := FE) r = ge25519_mul_expr P Q }.
-    Proof.
-      vm_compute in P, Q; repeat
-        match goal with
-        | [x:?T |- _] =>
-          lazymatch T with
-          | Z => fail
-          | prod _ _ => destruct x
-          | _ => clear x
-          end
-      end.
-
-      eexists.
-      cbv beta delta [ge25519_mul_expr].
-
-      let R := HL.rhs_of_goal in
-      let X := HL.reify (@interp_type Z) R in
-      transitivity (HL.interp (E := ZEvaluable) (t := ResultType) X);
-        [reflexivity|].
-
-      cbv iota beta delta [
-        interp_type interp_binop HL.interp
-        Z.land ZEvaluable eadd esub emul eshiftr eand].
-      reflexivity.
-    Defined.
-
-    Definition ge25519_mul (P Q: @interp_type Z ResultType) :=
-        proj1_sig (ge25519_mul' P Q).
-
-    Definition hlProg'': NAry 20 Z (@HL.expr Z (@interp_type Z) ResultType) :=
-        liftFE (fun p => (liftFE (fun q => ge25519_mul p q))).
-
-    Definition hlProg': NAry 20 Z (@HL.expr Z (@LL.arg Z Z) ResultType).
-        refine (liftN (HLConversions.mapVar _ _) hlProg''); intro t;
-        [ refine LL.uninterp_arg | refine LL.interp_arg ].
-    Defined.
-
-    Definition hlProg: NAry 20 Z (@HL.expr Z (@LL.arg Z Z) ResultType) :=
-      Eval vm_compute in hlProg'.
-  End MulExpr.
-
->>>>>>> 37e2b17f
   Module OppExpr <: Expression.
     Definition bits: nat := bits.
     Definition inputs: nat := 10.
@@ -257,13 +140,13 @@
       let '(x0, x1, x2, x3, x4, x5, x6, x7, x8, x9) := x in 
       let '(y0, y1, y2, y3, y4, y5, y6, y7, y8, y9) := y in
       let op' := NArgMap (fun v => Z.of_N (@wordToN bits v)) op in
-      let z := LL.interp (op' x0 x1 x2 x3 x4 x5 x6 x7 x8 x9 y0 y1 y2 y3 y4 y5 y6 y7 y8 y9) in
+      let z := LL.interp' (fun x => NToWord bits (Z.to_N x)) (op' x0 x1 x2 x3 x4 x5 x6 x7 x8 x9 y0 y1 y2 y3 y4 y5 y6 y7 y8 y9) in
         z.
 
     Definition interp_uexpr (op: ExprUnOp) (x: tuple (word bits) 10): tuple (word bits) 10 :=
       let '(x0, x1, x2, x3, x4, x5, x6, x7, x8, x9) := x in 
       let op' := NArgMap (fun v => Z.of_N (@wordToN bits v)) op in
-      let z := LL.interp (op' x0 x1 x2 x3 x4 x5 x6 x7 x8 x9) in
+      let z := LL.interp' (fun x => NToWord bits (Z.to_N x)) (op' x0 x1 x2 x3 x4 x5 x6 x7 x8 x9) in
         z.
  
     Definition radd : ExprBinOp := Add.wordProg.
@@ -272,6 +155,4 @@
 End GF25519.
 
 Extraction "GF25519Add" GF25519.Add.
-Extraction "GF25519Sub" GF25519.Sub.
-Extraction "GF25519Mul" GF25519.Mul.
-Extraction "GF25519Opp" GF25519.Opp.
+Extraction "GF25519Opp" GF25519.Opp.