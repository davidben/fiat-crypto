Require Crypto.CompleteEdwardsCurve.Pre.

<<<<<<< HEAD
Require Import Crypto.Spec.ModularArithmetic.
Local Open Scope F_scope.

Global Set Asymmetric Patterns.

Class TwistedEdwardsParams := {
  q : BinInt.Z;
  a : F q;
  d : F q;
  prime_q : Znumtheory.prime q;
  two_lt_q : BinInt.Z.lt 2 q;
  nonzero_a : a <> 0;
  square_a : exists sqrt_a, sqrt_a^2 = a;
  nonsquare_d : forall x, x^2 <> d
}.

Module E.
  Section TwistedEdwardsCurves.
    Context {prm:TwistedEdwardsParams}.

=======
Module E.
  Section TwistedEdwardsCurves.
>>>>>>> b41ac799
    (* Twisted Edwards curves with complete addition laws. References:
    * <https://eprint.iacr.org/2008/013.pdf>
    * <http://ed25519.cr.yp.to/ed25519-20110926.pdf>
    * <https://eprint.iacr.org/2015/677.pdf>
    *)
<<<<<<< HEAD
    Definition onCurve P := let '(x,y) := P in a*x^2 + y^2 = 1 + d*x^2*y^2.
    Definition point := { P | onCurve P}.

    Definition zero : point := exist _ (0, 1) (@Pre.zeroOnCurve _ _ _ prime_q).

    Definition add' P1' P2' :=
      let '(x1, y1) := P1' in
      let '(x2, y2) := P2' in
        (((x1*y2  +  y1*x2)/(1 + d*x1*x2*y1*y2)) , ((y1*y2 - a*x1*x2)/(1 - d*x1*x2*y1*y2))).

    Definition add (P1 P2 : point) : point :=
      let 'exist P1' pf1 := P1 in
      let 'exist P2' pf2 := P2 in
      exist _ (add' P1' P2')
        (@Pre.unifiedAdd'_onCurve _ _ _ prime_q two_lt_q nonzero_a square_a nonsquare_d _ _ pf1 pf2).
=======

    Context {F Feq Fzero Fone Fopp Fadd Fsub Fmul Finv Fdiv} `{Algebra.field F Feq Fzero Fone Fopp Fadd Fsub Fmul Finv Fdiv}.
    Local Infix "=" := Feq : type_scope. Local Notation "a <> b" := (not (a = b)) : type_scope.
    Local Notation "0" := Fzero.  Local Notation "1" := Fone.
    Local Infix "+" := Fadd. Local Infix "*" := Fmul.
    Local Infix "-" := Fsub. Local Infix "/" := Fdiv.
    Local Notation "x ^2" := (x*x) (at level 30).

    Context {a d: F}.
    Class twisted_edwards_params :=
      {
        char_gt_2 : 1 + 1 <> 0;
        nonzero_a : a <> 0;
        square_a : exists sqrt_a, sqrt_a^2 = a;
        nonsquare_d : forall x, x^2 <> d
      }.
    Context `{twisted_edwards_params}.
  
    Definition point := { P | let '(x,y) := P in a*x^2 + y^2 = 1 + d*x^2*y^2 }.
    Definition coordinates (P:point) : (F*F) := proj1_sig P.

    Program Definition zero : point := (0, 1).
    
    Program Definition add (P1 P2:point) : point := exist _ (
      let (x1, y1) := coordinates P1 in
      let (x2, y2) := coordinates P2 in
        (((x1*y2  +  y1*x2)/(1 + d*x1*x2*y1*y2)) , ((y1*y2 - a*x1*x2)/(1 - d*x1*x2*y1*y2)))) _.

    (** The described points are indeed on the curve -- see [CompleteEdwardsCurve.Pre] for proof *)
    Solve All Obligations using intros; exact Pre.zeroOnCurve
      || exact (Pre.unifiedAdd'_onCurve (char_gt_2:=char_gt_2) (d_nonsquare:=nonsquare_d)
         (a_nonzero:=nonzero_a) (a_square:=square_a) _ _ (proj2_sig _) (proj2_sig _)).
>>>>>>> b41ac799

    Fixpoint mul (n:nat) (P : point) : point :=
      match n with
      | O => zero
      | S n' => add P (mul n' P)
      end.
  End TwistedEdwardsCurves.
End E.

Delimit Scope E_scope with E.
Infix "+" := E.add : E_scope.
Infix "*" := E.mul : E_scope.<|MERGE_RESOLUTION|>--- conflicted
+++ resolved
@@ -1,52 +1,12 @@
 Require Crypto.CompleteEdwardsCurve.Pre.
-
-<<<<<<< HEAD
-Require Import Crypto.Spec.ModularArithmetic.
-Local Open Scope F_scope.
-
-Global Set Asymmetric Patterns.
-
-Class TwistedEdwardsParams := {
-  q : BinInt.Z;
-  a : F q;
-  d : F q;
-  prime_q : Znumtheory.prime q;
-  two_lt_q : BinInt.Z.lt 2 q;
-  nonzero_a : a <> 0;
-  square_a : exists sqrt_a, sqrt_a^2 = a;
-  nonsquare_d : forall x, x^2 <> d
-}.
 
 Module E.
   Section TwistedEdwardsCurves.
-    Context {prm:TwistedEdwardsParams}.
-
-=======
-Module E.
-  Section TwistedEdwardsCurves.
->>>>>>> b41ac799
     (* Twisted Edwards curves with complete addition laws. References:
     * <https://eprint.iacr.org/2008/013.pdf>
     * <http://ed25519.cr.yp.to/ed25519-20110926.pdf>
     * <https://eprint.iacr.org/2015/677.pdf>
     *)
-<<<<<<< HEAD
-    Definition onCurve P := let '(x,y) := P in a*x^2 + y^2 = 1 + d*x^2*y^2.
-    Definition point := { P | onCurve P}.
-
-    Definition zero : point := exist _ (0, 1) (@Pre.zeroOnCurve _ _ _ prime_q).
-
-    Definition add' P1' P2' :=
-      let '(x1, y1) := P1' in
-      let '(x2, y2) := P2' in
-        (((x1*y2  +  y1*x2)/(1 + d*x1*x2*y1*y2)) , ((y1*y2 - a*x1*x2)/(1 - d*x1*x2*y1*y2))).
-
-    Definition add (P1 P2 : point) : point :=
-      let 'exist P1' pf1 := P1 in
-      let 'exist P2' pf2 := P2 in
-      exist _ (add' P1' P2')
-        (@Pre.unifiedAdd'_onCurve _ _ _ prime_q two_lt_q nonzero_a square_a nonsquare_d _ _ pf1 pf2).
-=======
 
     Context {F Feq Fzero Fone Fopp Fadd Fsub Fmul Finv Fdiv} `{Algebra.field F Feq Fzero Fone Fopp Fadd Fsub Fmul Finv Fdiv}.
     Local Infix "=" := Feq : type_scope. Local Notation "a <> b" := (not (a = b)) : type_scope.
@@ -79,7 +39,6 @@
     Solve All Obligations using intros; exact Pre.zeroOnCurve
       || exact (Pre.unifiedAdd'_onCurve (char_gt_2:=char_gt_2) (d_nonsquare:=nonsquare_d)
          (a_nonzero:=nonzero_a) (a_square:=square_a) _ _ (proj2_sig _) (proj2_sig _)).
->>>>>>> b41ac799
 
     Fixpoint mul (n:nat) (P : point) : point :=
       match n with
@@ -88,7 +47,7 @@
       end.
   End TwistedEdwardsCurves.
 End E.
-
+  
 Delimit Scope E_scope with E.
 Infix "+" := E.add : E_scope.
 Infix "*" := E.mul : E_scope.