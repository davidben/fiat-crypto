<<<<<<< HEAD
Require Import Coq.ZArith.BinInt Coq.ZArith.Znumtheory Crypto.Tactics.VerdiTactics.
Require Import Coq.omega.Omega.

Require Import Crypto.Spec.ModularArithmetic.
Require Import Crypto.ModularArithmetic.PrimeFieldTheorems.
Local Open Scope Z_scope.
Local Open Scope F_scope.

=======
Require Import Coq.Classes.Morphisms. Require Coq.Setoids.Setoid.
Require Import Crypto.Algebra Crypto.Nsatz.

Generalizable All Variables.
>>>>>>> b41ac799
Section Pre.
  Context {F eq zero one opp add sub mul inv div} `{field F eq zero one opp add sub mul inv div}.
  Local Infix "=" := eq. Local Notation "a <> b" := (not (a = b)).
  Local Infix "=" := eq : type_scope. Local Notation "a <> b" := (not (a = b)) : type_scope.
  Local Notation "0" := zero.  Local Notation "1" := one.
  Local Infix "+" := add. Local Infix "*" := mul.
  Local Infix "-" := sub. Local Infix "/" := div.
  Local Notation "x '^' 2" := (x*x) (at level 30).

  Add Field EdwardsCurveField : (Field.field_theory_for_stdlib_tactic (T:=F)).

<<<<<<< HEAD
  Add Field Ffield_Z : (@Ffield_theory q _)
    (morphism (@Fring_morph q),
     preprocess [Fpreprocess],
     postprocess [Fpostprocess],
     constants [Fconstant],
     div (@Fmorph_div_theory q),
     power_tac (@Fpower_theory q) [Fexp_tac]).

  (* the canonical definitions are in Spec *)
  Local Notation onCurve P := (let '(x, y) := P in a*x^2 + y^2 = 1 + d*x^2*y^2).
  Local Notation unifiedAdd' P1' P2' := (
    let '(x1, y1) := P1' in
    let '(x2, y2) := P2' in
    (((x1*y2  +  y1*x2)/(1 + d*x1*x2*y1*y2)) , ((y1*y2 - a*x1*x2)/(1 - d*x1*x2*y1*y2)))
  ).

  Lemma char_gt_2 : ZToField 2 <> (0: F q).
    intro; find_injection.
    pose proof two_lt_q.
    rewrite (Z.mod_small 2 q), Z.mod_0_l in *; omega.
  Qed.

  Ltac rewriteAny := match goal with [H: _ = _ |- _ ] => rewrite H end.
  Ltac rewriteLeftAny := match goal with [H: _ = _ |- _ ] => rewrite <- H end.

  Ltac whatsNotZero :=
    repeat match goal with
    | [H: ?lhs = ?rhs |- _ ] =>
        match goal with [Ha: lhs <> 0 |- _ ] => fail 1 | _ => idtac end;
        assert (lhs <> 0) by (rewrite H; auto using Fq_1_neq_0)
    | [H: ?lhs = ?rhs |- _ ] =>
        match goal with [Ha: rhs <> 0 |- _ ] => fail 1 | _ => idtac end;
        assert (rhs <> 0) by (rewrite H; auto using Fq_1_neq_0)
    | [H: (?a^?p)%F <> 0 |- _ ] =>
        match goal with [Ha: a <> 0 |- _ ] => fail 1 | _ => idtac end;
        let Y:=fresh in let Z:=fresh in try (
          assert (p <> 0%N) as Z by (intro Y; inversion Y);
          assert (a <> 0) by (eapply Fq_root_nonzero; eauto using Fq_1_neq_0);
          clear Z)
    | [H: (?a*?b)%F <> 0 |- _ ] =>
        match goal with [Ha: a <> 0 |- _ ] => fail 1 | _ => idtac end;
        assert (a <> 0) by (eapply F_mul_nonzero_l; eauto using Fq_1_neq_0)
    | [H: (?a*?b)%F <> 0 |- _ ] =>
        match goal with [Ha: b <> 0 |- _ ] => fail 1 | _ => idtac end;
        assert (b <> 0) by (eapply F_mul_nonzero_r; eauto using Fq_1_neq_0)
    end.
=======
  Context {a:F} {a_nonzero : a<>0} {a_square : exists sqrt_a, sqrt_a^2 = a}.
  Context {d:F} {d_nonsquare : forall sqrt_d, sqrt_d^2 <> d}.
  Context {char_gt_2 : 1+1 <> 0}.
  
  (* the canonical definitions are in Spec *)
  Definition onCurve (P:F*F) := let (x, y) := P in a*x^2 + y^2 = 1 + d*x^2*y^2.
  Definition unifiedAdd' (P1' P2':F*F) : F*F :=
    let (x1, y1) := P1' in
    let (x2, y2) := P2' in
    pair (((x1*y2  +  y1*x2)/(1 + d*x1*x2*y1*y2))) (((y1*y2 - a*x1*x2)/(1 - d*x1*x2*y1*y2))).
  
  Ltac use_sqrt_a := destruct a_square as [sqrt_a a_square']; rewrite <-a_square' in *.
>>>>>>> b41ac799

  Lemma edwardsAddComplete' x1 y1 x2 y2 :
    onCurve (pair x1 y1) ->
    onCurve (pair x2 y2) ->
    (d*x1*x2*y1*y2)^2 <> 1.
  Proof.
<<<<<<< HEAD
    intros Hc1 Hc2 Hcontra; simpl in Hc1, Hc2; whatsNotZero.

    pose proof char_gt_2. pose proof a_nonzero as Ha_nonzero.
    destruct a_square as [sqrt_a a_square'].
    rewrite <-a_square' in *.

    (* Furthermore... *)
    pose proof (eq_refl (d*x1^2*y1^2*(sqrt_a^2*x2^2 + y2^2))) as Heqt.
    rewrite Hc2 in Heqt at 2.
    replace (d * x1 ^ 2 * y1 ^ 2 * (1 + d * x2 ^ 2 * y2 ^ 2))
       with (d*x1^2*y1^2 + (d*x1*x2*y1*y2)^2) in Heqt by field.
    rewrite Hcontra in Heqt.
    replace (d * x1 ^ 2 * y1 ^ 2 + 1) with (1 + d * x1 ^ 2 * y1 ^ 2) in Heqt by field.
    rewrite <-Hc1 in Heqt.

    (* main equation for both potentially nonzero denominators *)
    destruct (F_eq_dec (sqrt_a*x2 + y2) 0); destruct (F_eq_dec (sqrt_a*x2 - y2) 0);
      try lazymatch goal with [H: ?f (sqrt_a * x2)  y2 <> 0 |- _ ] =>
        assert ((f (sqrt_a*x1) (d * x1 * x2 * y1 * y2*y1))^2 =
                 f ((sqrt_a^2)*x1^2 + (d * x1 * x2 * y1 * y2)^2*y1^2)
                   (d * x1 * x2 * y1 * y2*sqrt_a*(ZToField 2)*x1*y1)) as Heqw1 by field;
        rewrite Hcontra in Heqw1;
        replace (1 * y1^2) with (y1^2) in * by field;
        rewrite <- Heqt in *;
        assert (d = (f (sqrt_a * x1) (d * x1 * x2 * y1 * y2 * y1))^2 /
                                 (x1 * y1 * (f (sqrt_a * x2)  y2))^2)
                                 by (rewriteAny; field; auto);
        match goal with [H: d = (?n^2)/(?l^2) |- _ ] =>
            destruct (d_nonsquare (n/l)); (remember n; rewriteAny; field; auto)
        end
      end.

    assert (Hc: (sqrt_a * x2 + y2) + (sqrt_a * x2 - y2) = 0) by (repeat rewriteAny; field).

    replace (sqrt_a * x2 + y2 + (sqrt_a * x2 - y2)) with (ZToField 2 * sqrt_a * x2) in Hc by field.

    (* contradiction: product of nonzero things is zero *)
    destruct (Fq_mul_zero_why _ _ Hc) as [Hcc|Hcc]; subst; intuition.
    destruct (Fq_mul_zero_why _ _ Hcc) as [Hccc|Hccc]; subst; intuition.
    apply Ha_nonzero; field.
  Qed.

  Lemma edwardsAddCompletePlus x1 y1 x2 y2 :
    onCurve (x1, y1) ->
    onCurve (x2, y2) ->
    (1 + d*x1*x2*y1*y2) <> 0.
  Proof.
    intros Hc1 Hc2; simpl in Hc1, Hc2.
    intros; destruct (F_eq_dec (d*x1*x2*y1*y2) (0-1)) as [H|H].
    - assert ((d*x1*x2*y1*y2)^2 = 1) by (rewriteAny; field). destruct (edwardsAddComplete' x1 y1 x2 y2); auto.
    - replace (d * x1 * x2 * y1 * y2) with (1+d * x1 * x2 * y1 * y2-1) in H by field.
      intro Hz; rewrite Hz in H; intuition.
  Qed.

  Lemma edwardsAddCompleteMinus x1 y1 x2 y2 :
    onCurve (x1, y1) ->
    onCurve (x2, y2) ->
    (1 - d*x1*x2*y1*y2) <> 0.
  Proof.
    intros Hc1 Hc2. destruct (F_eq_dec (d*x1*x2*y1*y2) 1) as [H|H].
    - assert ((d*x1*x2*y1*y2)^2 = 1) by (rewriteAny; field). destruct (edwardsAddComplete' x1 y1 x2 y2); auto.
    - replace (d * x1 * x2 * y1 * y2) with ((1-(1-d * x1 * x2 * y1 * y2))) in H by field.
      intro Hz; rewrite Hz in H; apply H; field.
  Qed.

  Definition zeroOnCurve : onCurve (0, 1).
    simpl. field.
  Qed.

  Lemma unifiedAdd'_onCurve' x1 y1 x2 y2 x3 y3
    (H: (x3, y3) = unifiedAdd' (x1, y1) (x2, y2)) :
    onCurve (x1, y1) -> onCurve (x2, y2) -> onCurve (x3, y3).
  Proof.
    (* https://eprint.iacr.org/2007/286.pdf Theorem 3.1;
      * c=1 and an extra a in front of x^2 *)

    injection H; cbv beta iota; clear H; intros.

    Ltac t x1 y1 x2 y2 :=
      assert ((a*x2^2 + y2^2)*d*x1^2*y1^2
             = (1 + d*x2^2*y2^2) * d*x1^2*y1^2) by (rewriteAny; auto);
      assert (a*x1^2 + y1^2 - (a*x2^2 + y2^2)*d*x1^2*y1^2
             = 1 - d^2*x1^2*x2^2*y1^2*y2^2) by (repeat rewriteAny; field).
    t x1 y1 x2 y2; t x2 y2 x1 y1.

    remember ((a*x1^2 + y1^2 - (a*x2^2+y2^2)*d*x1^2*y1^2)*(a*x2^2 + y2^2 -
      (a*x1^2 + y1^2)*d*x2^2*y2^2)) as T.
    assert (HT1: T = (1 - d^2*x1^2*x2^2*y1^2*y2^2)^2) by (repeat rewriteAny; field).
    assert (HT2: T = (a * ((x1 * y2 + y1 * x2) * (1 - d * x1 * x2 * y1 * y2)) ^ 2 +(
    (y1 * y2 - a * x1 * x2) * (1 + d * x1 * x2 * y1 * y2)) ^ 2 -d * ((x1 *
     y2 + y1 * x2)* (y1 * y2 - a * x1 * x2))^2)) by (subst; field).
    replace (1:F q) with (a*x3^2 + y3^2 -d*x3^2*y3^2); [field|]; subst x3 y3.

    match goal with [ |- ?x = 1 ] => replace x with
    ((a * ((x1 * y2 + y1 * x2) * (1 - d * x1 * x2 * y1 * y2)) ^ 2 +
     ((y1 * y2 - a * x1 * x2) * (1 + d * x1 * x2 * y1 * y2)) ^ 2 -
      d*((x1 * y2 + y1 * x2) * (y1 * y2 - a * x1 * x2)) ^ 2)/
    ((1-d^2*x1^2*x2^2*y1^2*y2^2)^2)) end.
    - rewrite <-HT1, <-HT2; field; rewrite HT1.
      replace ((1 - d ^ 2 * x1 ^ 2 * x2 ^ 2 * y1 ^ 2 * y2 ^ 2))
      with ((1 - d*x1*x2*y1*y2)*(1 + d*x1*x2*y1*y2)) by field.
      auto using Fq_pow_nonzero, Fq_mul_nonzero_nonzero,
        edwardsAddCompleteMinus, edwardsAddCompletePlus.
    - field; replace (1 - (d * x1 * x2 * y1 * y2) ^ 2)
         with ((1 - d*x1*x2*y1*y2)*(1 + d*x1*x2*y1*y2))
           by field;
      auto using Fq_pow_nonzero, Fq_mul_nonzero_nonzero,
        edwardsAddCompleteMinus, edwardsAddCompletePlus.
  Qed.

  Lemma unifiedAdd'_onCurve : forall P1 P2, onCurve P1 -> onCurve P2 ->
    onCurve (unifiedAdd' P1 P2).
=======
    unfold onCurve, not; use_sqrt_a; intros.
    destruct (eq_dec (sqrt_a*x2 + y2) 0); destruct (eq_dec (sqrt_a*x2 - y2) 0);
      lazymatch goal with
      | [H: not (eq (?f (sqrt_a * x2)  y2) 0) |- _ ]
        => apply d_nonsquare with (sqrt_d:= (f (sqrt_a * x1) (d * x1 * x2 * y1 * y2 * y1))
                                           /(f (sqrt_a * x2) y2   *   x1 * y1           ))
      | _ => apply a_nonzero
      end; field_algebra; auto using Ring.opp_nonzero_nonzero; intro; nsatz_contradict.
  Qed.

  Lemma edwardsAddCompletePlus x1 y1 x2 y2 :
    onCurve (x1, y1) -> onCurve (x2, y2) -> (1 + d*x1*x2*y1*y2) <> 0.
  Proof. intros H1 H2 ?. apply (edwardsAddComplete' _ _ _ _ H1 H2); field_algebra. Qed.
  
  Lemma edwardsAddCompleteMinus x1 y1 x2 y2 :
    onCurve (x1, y1) -> onCurve (x2, y2) -> (1 - d*x1*x2*y1*y2) <> 0.
  Proof. intros H1 H2 ?. apply (edwardsAddComplete' _ _ _ _ H1 H2); field_algebra. Qed.
  
  Lemma zeroOnCurve : onCurve (0, 1). Proof. simpl. field_algebra. Qed.
  
  Lemma unifiedAdd'_onCurve : forall P1 P2,
    onCurve P1 -> onCurve P2 -> onCurve (unifiedAdd' P1 P2).
  Proof.
    unfold onCurve, unifiedAdd'; intros [x1 y1] [x2 y2] H1 H2.
    field_algebra; auto using edwardsAddCompleteMinus, edwardsAddCompletePlus.
  Qed.
End Pre.

Import Group Ring Field.

(* TODO: move -- this does not need to be defined before [point] *)
Section RespectsFieldHomomorphism.
  Context {F EQ ZERO ONE OPP ADD MUL SUB INV DIV} `{@field F EQ ZERO ONE OPP ADD SUB MUL INV DIV}.
  Context {K eq zero one opp add mul sub inv div} `{@field K eq zero one opp add sub mul inv div}.
  Local Infix "=" := eq. Local Infix "=" := eq : type_scope.
  Context {phi:F->K} `{@is_homomorphism F EQ ONE ADD MUL K eq one add mul phi}.
  Context {A D:F} {a d:K} {a_ok:phi A=a} {d_ok:phi D=d}.

  Let phip  := fun (P':F*F) => let (x, y) := P' in (phi x, phi y).

  Let eqp := fun (P1' P2':K*K) => 
    let (x1, y1) := P1' in
    let (x2, y2) := P2' in
    and (eq x1 x2) (eq y1 y2).

  Create HintDb field_homomorphism discriminated.
  Hint Rewrite
       homomorphism_one
       homomorphism_add 
       homomorphism_sub 
       homomorphism_mul 
       homomorphism_div 
       a_ok 
       d_ok
       : field_homomorphism.

  Lemma morphism_unidiedAdd' : forall P Q:F*F,
    eqp
      (phip (unifiedAdd'(F:=F)(one:=ONE)(add:=ADD)(sub:=SUB)(mul:=MUL)(div:=DIV)(a:=A)(d:=D) P Q))
            (unifiedAdd'(F:=K)(one:=one)(add:=add)(sub:=sub)(mul:=mul)(div:=div)(a:=a)(d:=d) (phip P) (phip Q)).
>>>>>>> b41ac799
  Proof.
    intros [x1 y1] [x2 y2].
    cbv [unifiedAdd' phip eqp];
      apply conj;
      (rewrite_strat topdown hints field_homomorphism); reflexivity.
  Qed.
End RespectsFieldHomomorphism.<|MERGE_RESOLUTION|>--- conflicted
+++ resolved
@@ -1,18 +1,7 @@
-<<<<<<< HEAD
-Require Import Coq.ZArith.BinInt Coq.ZArith.Znumtheory Crypto.Tactics.VerdiTactics.
-Require Import Coq.omega.Omega.
-
-Require Import Crypto.Spec.ModularArithmetic.
-Require Import Crypto.ModularArithmetic.PrimeFieldTheorems.
-Local Open Scope Z_scope.
-Local Open Scope F_scope.
-
-=======
 Require Import Coq.Classes.Morphisms. Require Coq.Setoids.Setoid.
 Require Import Crypto.Algebra Crypto.Nsatz.
 
 Generalizable All Variables.
->>>>>>> b41ac799
 Section Pre.
   Context {F eq zero one opp add sub mul inv div} `{field F eq zero one opp add sub mul inv div}.
   Local Infix "=" := eq. Local Notation "a <> b" := (not (a = b)).
@@ -24,54 +13,6 @@
 
   Add Field EdwardsCurveField : (Field.field_theory_for_stdlib_tactic (T:=F)).
 
-<<<<<<< HEAD
-  Add Field Ffield_Z : (@Ffield_theory q _)
-    (morphism (@Fring_morph q),
-     preprocess [Fpreprocess],
-     postprocess [Fpostprocess],
-     constants [Fconstant],
-     div (@Fmorph_div_theory q),
-     power_tac (@Fpower_theory q) [Fexp_tac]).
-
-  (* the canonical definitions are in Spec *)
-  Local Notation onCurve P := (let '(x, y) := P in a*x^2 + y^2 = 1 + d*x^2*y^2).
-  Local Notation unifiedAdd' P1' P2' := (
-    let '(x1, y1) := P1' in
-    let '(x2, y2) := P2' in
-    (((x1*y2  +  y1*x2)/(1 + d*x1*x2*y1*y2)) , ((y1*y2 - a*x1*x2)/(1 - d*x1*x2*y1*y2)))
-  ).
-
-  Lemma char_gt_2 : ZToField 2 <> (0: F q).
-    intro; find_injection.
-    pose proof two_lt_q.
-    rewrite (Z.mod_small 2 q), Z.mod_0_l in *; omega.
-  Qed.
-
-  Ltac rewriteAny := match goal with [H: _ = _ |- _ ] => rewrite H end.
-  Ltac rewriteLeftAny := match goal with [H: _ = _ |- _ ] => rewrite <- H end.
-
-  Ltac whatsNotZero :=
-    repeat match goal with
-    | [H: ?lhs = ?rhs |- _ ] =>
-        match goal with [Ha: lhs <> 0 |- _ ] => fail 1 | _ => idtac end;
-        assert (lhs <> 0) by (rewrite H; auto using Fq_1_neq_0)
-    | [H: ?lhs = ?rhs |- _ ] =>
-        match goal with [Ha: rhs <> 0 |- _ ] => fail 1 | _ => idtac end;
-        assert (rhs <> 0) by (rewrite H; auto using Fq_1_neq_0)
-    | [H: (?a^?p)%F <> 0 |- _ ] =>
-        match goal with [Ha: a <> 0 |- _ ] => fail 1 | _ => idtac end;
-        let Y:=fresh in let Z:=fresh in try (
-          assert (p <> 0%N) as Z by (intro Y; inversion Y);
-          assert (a <> 0) by (eapply Fq_root_nonzero; eauto using Fq_1_neq_0);
-          clear Z)
-    | [H: (?a*?b)%F <> 0 |- _ ] =>
-        match goal with [Ha: a <> 0 |- _ ] => fail 1 | _ => idtac end;
-        assert (a <> 0) by (eapply F_mul_nonzero_l; eauto using Fq_1_neq_0)
-    | [H: (?a*?b)%F <> 0 |- _ ] =>
-        match goal with [Ha: b <> 0 |- _ ] => fail 1 | _ => idtac end;
-        assert (b <> 0) by (eapply F_mul_nonzero_r; eauto using Fq_1_neq_0)
-    end.
-=======
   Context {a:F} {a_nonzero : a<>0} {a_square : exists sqrt_a, sqrt_a^2 = a}.
   Context {d:F} {d_nonsquare : forall sqrt_d, sqrt_d^2 <> d}.
   Context {char_gt_2 : 1+1 <> 0}.
@@ -84,127 +25,12 @@
     pair (((x1*y2  +  y1*x2)/(1 + d*x1*x2*y1*y2))) (((y1*y2 - a*x1*x2)/(1 - d*x1*x2*y1*y2))).
   
   Ltac use_sqrt_a := destruct a_square as [sqrt_a a_square']; rewrite <-a_square' in *.
->>>>>>> b41ac799
 
   Lemma edwardsAddComplete' x1 y1 x2 y2 :
     onCurve (pair x1 y1) ->
     onCurve (pair x2 y2) ->
     (d*x1*x2*y1*y2)^2 <> 1.
   Proof.
-<<<<<<< HEAD
-    intros Hc1 Hc2 Hcontra; simpl in Hc1, Hc2; whatsNotZero.
-
-    pose proof char_gt_2. pose proof a_nonzero as Ha_nonzero.
-    destruct a_square as [sqrt_a a_square'].
-    rewrite <-a_square' in *.
-
-    (* Furthermore... *)
-    pose proof (eq_refl (d*x1^2*y1^2*(sqrt_a^2*x2^2 + y2^2))) as Heqt.
-    rewrite Hc2 in Heqt at 2.
-    replace (d * x1 ^ 2 * y1 ^ 2 * (1 + d * x2 ^ 2 * y2 ^ 2))
-       with (d*x1^2*y1^2 + (d*x1*x2*y1*y2)^2) in Heqt by field.
-    rewrite Hcontra in Heqt.
-    replace (d * x1 ^ 2 * y1 ^ 2 + 1) with (1 + d * x1 ^ 2 * y1 ^ 2) in Heqt by field.
-    rewrite <-Hc1 in Heqt.
-
-    (* main equation for both potentially nonzero denominators *)
-    destruct (F_eq_dec (sqrt_a*x2 + y2) 0); destruct (F_eq_dec (sqrt_a*x2 - y2) 0);
-      try lazymatch goal with [H: ?f (sqrt_a * x2)  y2 <> 0 |- _ ] =>
-        assert ((f (sqrt_a*x1) (d * x1 * x2 * y1 * y2*y1))^2 =
-                 f ((sqrt_a^2)*x1^2 + (d * x1 * x2 * y1 * y2)^2*y1^2)
-                   (d * x1 * x2 * y1 * y2*sqrt_a*(ZToField 2)*x1*y1)) as Heqw1 by field;
-        rewrite Hcontra in Heqw1;
-        replace (1 * y1^2) with (y1^2) in * by field;
-        rewrite <- Heqt in *;
-        assert (d = (f (sqrt_a * x1) (d * x1 * x2 * y1 * y2 * y1))^2 /
-                                 (x1 * y1 * (f (sqrt_a * x2)  y2))^2)
-                                 by (rewriteAny; field; auto);
-        match goal with [H: d = (?n^2)/(?l^2) |- _ ] =>
-            destruct (d_nonsquare (n/l)); (remember n; rewriteAny; field; auto)
-        end
-      end.
-
-    assert (Hc: (sqrt_a * x2 + y2) + (sqrt_a * x2 - y2) = 0) by (repeat rewriteAny; field).
-
-    replace (sqrt_a * x2 + y2 + (sqrt_a * x2 - y2)) with (ZToField 2 * sqrt_a * x2) in Hc by field.
-
-    (* contradiction: product of nonzero things is zero *)
-    destruct (Fq_mul_zero_why _ _ Hc) as [Hcc|Hcc]; subst; intuition.
-    destruct (Fq_mul_zero_why _ _ Hcc) as [Hccc|Hccc]; subst; intuition.
-    apply Ha_nonzero; field.
-  Qed.
-
-  Lemma edwardsAddCompletePlus x1 y1 x2 y2 :
-    onCurve (x1, y1) ->
-    onCurve (x2, y2) ->
-    (1 + d*x1*x2*y1*y2) <> 0.
-  Proof.
-    intros Hc1 Hc2; simpl in Hc1, Hc2.
-    intros; destruct (F_eq_dec (d*x1*x2*y1*y2) (0-1)) as [H|H].
-    - assert ((d*x1*x2*y1*y2)^2 = 1) by (rewriteAny; field). destruct (edwardsAddComplete' x1 y1 x2 y2); auto.
-    - replace (d * x1 * x2 * y1 * y2) with (1+d * x1 * x2 * y1 * y2-1) in H by field.
-      intro Hz; rewrite Hz in H; intuition.
-  Qed.
-
-  Lemma edwardsAddCompleteMinus x1 y1 x2 y2 :
-    onCurve (x1, y1) ->
-    onCurve (x2, y2) ->
-    (1 - d*x1*x2*y1*y2) <> 0.
-  Proof.
-    intros Hc1 Hc2. destruct (F_eq_dec (d*x1*x2*y1*y2) 1) as [H|H].
-    - assert ((d*x1*x2*y1*y2)^2 = 1) by (rewriteAny; field). destruct (edwardsAddComplete' x1 y1 x2 y2); auto.
-    - replace (d * x1 * x2 * y1 * y2) with ((1-(1-d * x1 * x2 * y1 * y2))) in H by field.
-      intro Hz; rewrite Hz in H; apply H; field.
-  Qed.
-
-  Definition zeroOnCurve : onCurve (0, 1).
-    simpl. field.
-  Qed.
-
-  Lemma unifiedAdd'_onCurve' x1 y1 x2 y2 x3 y3
-    (H: (x3, y3) = unifiedAdd' (x1, y1) (x2, y2)) :
-    onCurve (x1, y1) -> onCurve (x2, y2) -> onCurve (x3, y3).
-  Proof.
-    (* https://eprint.iacr.org/2007/286.pdf Theorem 3.1;
-      * c=1 and an extra a in front of x^2 *)
-
-    injection H; cbv beta iota; clear H; intros.
-
-    Ltac t x1 y1 x2 y2 :=
-      assert ((a*x2^2 + y2^2)*d*x1^2*y1^2
-             = (1 + d*x2^2*y2^2) * d*x1^2*y1^2) by (rewriteAny; auto);
-      assert (a*x1^2 + y1^2 - (a*x2^2 + y2^2)*d*x1^2*y1^2
-             = 1 - d^2*x1^2*x2^2*y1^2*y2^2) by (repeat rewriteAny; field).
-    t x1 y1 x2 y2; t x2 y2 x1 y1.
-
-    remember ((a*x1^2 + y1^2 - (a*x2^2+y2^2)*d*x1^2*y1^2)*(a*x2^2 + y2^2 -
-      (a*x1^2 + y1^2)*d*x2^2*y2^2)) as T.
-    assert (HT1: T = (1 - d^2*x1^2*x2^2*y1^2*y2^2)^2) by (repeat rewriteAny; field).
-    assert (HT2: T = (a * ((x1 * y2 + y1 * x2) * (1 - d * x1 * x2 * y1 * y2)) ^ 2 +(
-    (y1 * y2 - a * x1 * x2) * (1 + d * x1 * x2 * y1 * y2)) ^ 2 -d * ((x1 *
-     y2 + y1 * x2)* (y1 * y2 - a * x1 * x2))^2)) by (subst; field).
-    replace (1:F q) with (a*x3^2 + y3^2 -d*x3^2*y3^2); [field|]; subst x3 y3.
-
-    match goal with [ |- ?x = 1 ] => replace x with
-    ((a * ((x1 * y2 + y1 * x2) * (1 - d * x1 * x2 * y1 * y2)) ^ 2 +
-     ((y1 * y2 - a * x1 * x2) * (1 + d * x1 * x2 * y1 * y2)) ^ 2 -
-      d*((x1 * y2 + y1 * x2) * (y1 * y2 - a * x1 * x2)) ^ 2)/
-    ((1-d^2*x1^2*x2^2*y1^2*y2^2)^2)) end.
-    - rewrite <-HT1, <-HT2; field; rewrite HT1.
-      replace ((1 - d ^ 2 * x1 ^ 2 * x2 ^ 2 * y1 ^ 2 * y2 ^ 2))
-      with ((1 - d*x1*x2*y1*y2)*(1 + d*x1*x2*y1*y2)) by field.
-      auto using Fq_pow_nonzero, Fq_mul_nonzero_nonzero,
-        edwardsAddCompleteMinus, edwardsAddCompletePlus.
-    - field; replace (1 - (d * x1 * x2 * y1 * y2) ^ 2)
-         with ((1 - d*x1*x2*y1*y2)*(1 + d*x1*x2*y1*y2))
-           by field;
-      auto using Fq_pow_nonzero, Fq_mul_nonzero_nonzero,
-        edwardsAddCompleteMinus, edwardsAddCompletePlus.
-  Qed.
-
-  Lemma unifiedAdd'_onCurve : forall P1 P2, onCurve P1 -> onCurve P2 ->
-    onCurve (unifiedAdd' P1 P2).
-=======
     unfold onCurve, not; use_sqrt_a; intros.
     destruct (eq_dec (sqrt_a*x2 + y2) 0); destruct (eq_dec (sqrt_a*x2 - y2) 0);
       lazymatch goal with
@@ -265,7 +91,6 @@
     eqp
       (phip (unifiedAdd'(F:=F)(one:=ONE)(add:=ADD)(sub:=SUB)(mul:=MUL)(div:=DIV)(a:=A)(d:=D) P Q))
             (unifiedAdd'(F:=K)(one:=one)(add:=add)(sub:=sub)(mul:=mul)(div:=div)(a:=a)(d:=d) (phip P) (phip Q)).
->>>>>>> b41ac799
   Proof.
     intros [x1 y1] [x2 y2].
     cbv [unifiedAdd' phip eqp];
